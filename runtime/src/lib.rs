--- conflicted
+++ resolved
@@ -285,22 +285,12 @@
   type Roles = Roles;
 }
 
-<<<<<<< HEAD
 parameter_types! {
   pub const MaxUsersToProcessPerDeleteRole: u16 = 20;
-=======
-/*parameter_types! {
-  pub const MinSpaceOwners: u16 = 1;
-  pub const MaxSpaceOwners: u16 = 1000;
-  pub const MaxChangeNotesLength: u16 = 1024;
-  pub const BlocksToLive: BlockNumber = 7 * DAYS;
-  pub const DeleteExpiredChangesPeriod: BlockNumber = 1 * HOURS;
->>>>>>> 44a54ba9
 }
 
 impl pallet_roles::Trait for Runtime {
   type Event = Event;
-<<<<<<< HEAD
   type MaxUsersToProcessPerDeleteRole = MaxUsersToProcessPerDeleteRole;
   type Spaces = Social;
 }
@@ -349,14 +339,6 @@
 impl pallet_permissions::Trait for Runtime {
   type DefaultSpacePermissions = DefaultSpacePermissions;
 }
-=======
-  type MinSpaceOwners = MinSpaceOwners;
-  type MaxSpaceOwners = MaxSpaceOwners;
-  type MaxChangeNotesLength = MaxChangeNotesLength;
-  type BlocksToLive = BlocksToLive;
-  type DeleteExpiredChangesPeriod = DeleteExpiredChangesPeriod;
-}*/
->>>>>>> 44a54ba9
 
 construct_runtime!(
   pub enum Runtime where
@@ -373,12 +355,8 @@
     TransactionPayment: transaction_payment::{Module, Storage},
     Sudo: sudo,
     Social: pallet_social::{Module, Call, Storage, Event<T>},
-<<<<<<< HEAD
     Roles: pallet_roles::{Module, Call, Storage, Event<T>},
     Permissions: pallet_permissions::{Module, Call},
-=======
-    // Multiownership: pallet_space_owners::{Module, Call, Storage, Event<T>},
->>>>>>> 44a54ba9
     RandomnessCollectiveFlip: randomness_collective_flip::{Module, Call, Storage},
   }
 );
