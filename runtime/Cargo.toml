--- conflicted
+++ resolved
@@ -26,16 +26,12 @@
     'timestamp/std',
     'node-primitives/std',
     'transaction-payment/std',
-<<<<<<< HEAD
-    'pallet-badges/std',
-    'pallet-moderation/std',
-=======
     'pallet-scheduler/std',
     'pallet-utility/std',
+    'pallet-badges/std',
 #    'pallet-faucet/std',
 #    'pallet-donations/std',
 #    'pallet-moderation/std',
->>>>>>> a076d8fa
     'pallet-permissions/std',
     'pallet-posts/std',
     'pallet-post-history/std',
@@ -218,26 +214,22 @@
 tag = 'v2.0.0-rc4'
 version = '2.0.0-rc4'
 
-<<<<<<< HEAD
+[dependencies.pallet-scheduler]
+default-features = false
+git = 'https://github.com/paritytech/substrate.git'
+tag = 'v2.0.0-rc4'
+version = '2.0.0-rc4'
+
+[dependencies.pallet-utility]
+default-features = false
+git = 'https://github.com/paritytech/substrate.git'
+tag = 'v2.0.0-rc4'
+version = '2.0.0-rc4'
+
 [dependencies.pallet-badges]
 default-features = false
 path = '../pallets/badges'
 version = '0.1.0'
-
-[dependencies.pallet-moderation]
-=======
-[dependencies.pallet-scheduler]
->>>>>>> a076d8fa
-default-features = false
-git = 'https://github.com/paritytech/substrate.git'
-tag = 'v2.0.0-rc4'
-version = '2.0.0-rc4'
-
-[dependencies.pallet-utility]
-default-features = false
-git = 'https://github.com/paritytech/substrate.git'
-tag = 'v2.0.0-rc4'
-version = '2.0.0-rc4'
 
 #[dependencies.pallet-faucet]
 #default-features = false
