[package]
name = 'subsocial-runtime'
version = '0.7.0'
authors = ['DappForce <dappforce@pm.me>']
edition = '2018'
license = 'GPL-3.0-only'
homepage = 'https://subsocial.network'
repository = 'https://github.com/dappforce/dappforce-subsocial-node'
description = 'Subsocial runtime'
keywords = ['blockchain', 'cryptocurrency', 'social-network', 'news-feed', 'marketplace']
categories = ['cryptography::cryptocurrencies']

[package.metadata.docs.rs]
targets = ['x86_64-unknown-linux-gnu']

[build-dependencies]
substrate-wasm-builder = '4.0.0'

[dependencies]
codec = { default-features = false, features = ['derive'], package = 'parity-scale-codec', version = '2.0.0' }
hex-literal = { optional = true, version = '0.3.1' }
serde = { version = '1.0.119', optional = true, features = ['derive'] }
static_assertions = '1.1.0'

# Local dependencies
<<<<<<< HEAD
=======
#pallet-donations = { default-features = false, path = '../pallets/donations' }

pallet-dotsama-claims = { default-features = false, path = '../pallets/dotsama-claims' }

>>>>>>> e8d14595
pallet-faucets = { default-features = false, path = '../pallets/faucets' }
#pallet-moderation = { default-features = false, path = '../pallets/moderation' }
pallet-permissions = { default-features = false, path = '../pallets/permissions' }

pallet-post-history = { default-features = false, path = '../pallets/post-history' }
pallet-posts = { default-features = false, path = '../pallets/posts' }

pallet-profile-follows = { default-features = false, path = '../pallets/profile-follows' }
pallet-profile-history = { default-features = false, path = '../pallets/profile-history' }
pallet-profiles = { default-features = false, path = '../pallets/profiles' }

pallet-reactions = { default-features = false, path = '../pallets/reactions' }
pallet-roles = { default-features = false, path = '../pallets/roles' }

pallet-space-follows = { default-features = false, path = '../pallets/space-follows' }
pallet-space-history = { default-features = false, path = '../pallets/space-history' }
pallet-space-ownership = { default-features = false, path = '../pallets/space-ownership' }
pallet-spaces = { default-features = false, path = '../pallets/spaces' }

pallet-utils = { default-features = false, path = '../pallets/utils' }

# Custom Runtime APIs
posts-runtime-api = { default-features = false, path = '../pallets/posts/rpc/runtime-api' }
profile-follows-runtime-api = { default-features = false, path = '../pallets/profile-follows/rpc/runtime-api' }
profiles-runtime-api = { default-features = false, path = '../pallets/profiles/rpc/runtime-api' }
reactions-runtime-api = { default-features = false, path = '../pallets/reactions/rpc/runtime-api' }
roles-runtime-api = { default-features = false, path = '../pallets/roles/rpc/runtime-api' }
space-follows-runtime-api = { default-features = false, path = '../pallets/space-follows/rpc/runtime-api' }
spaces-runtime-api = { default-features = false, path = '../pallets/spaces/rpc/runtime-api' }

subsocial-primitives = { default-features = false, path = '../primitives' }

# Substrate dependencies
frame-benchmarking = { default-features = false, optional = true, version = '3.0.0' }
frame-system-benchmarking = { default-features = false, optional = true, version = '3.0.0' }

frame-executive = { default-features = false, version = '3.0.0' }
frame-support = { default-features = false, version = '3.0.0' }
frame-system = { default-features = false, version = '3.0.0' }
frame-system-rpc-runtime-api = { default-features = false, version = '3.0.0' }

pallet-assets = { default-features = false, version = '3.0.0' }
pallet-authority-discovery = { default-features = false, version = '3.0.0' }
pallet-authorship = { default-features = false, version = '3.0.0' }
pallet-babe = { default-features = false, version = '3.0.0' }
pallet-balances = { default-features = false, version = '3.0.0' }
pallet-bounties = { default-features = false, version = '3.0.0' }
pallet-collective = { default-features = false, version = '3.0.0' }
pallet-democracy = { default-features = false, version = '3.0.0' }
pallet-elections-phragmen = { default-features = false, version = '3.0.0' }
pallet-grandpa = { default-features = false, version = '3.0.0' }
pallet-im-online = { default-features = false, version = '3.0.0' }
pallet-indices = { default-features = false, version = '3.0.0' }
pallet-membership = { default-features = false, version = '3.0.0' }
pallet-multisig = { default-features = false, version = '3.0.0' }
pallet-offences-benchmarking = { default-features = false, optional = true, version = '3.0.0' }
pallet-offences = { default-features = false, version = '3.0.0' }
pallet-proxy = { default-features = false, version = '3.0.0' }
pallet-randomness-collective-flip = { default-features = false, version = '3.0.0' }
pallet-recovery = { default-features = false, version = '3.0.0' }
pallet-scheduler = { default-features = false, version = '3.0.0' }
pallet-session = { default-features = false, features = ['historical'], version = '3.0.0' }
pallet-session-benchmarking = { default-features = false, optional = true, version = '3.0.0' }
pallet-staking = { default-features = false, version = '3.0.0' }
pallet-staking-reward-curve = { default-features = false, version = '3.0.0' }
pallet-sudo = { default-features = false, version = '3.0.0' }
pallet-timestamp = { default-features = false, version = '3.0.0' }
pallet-transaction-payment-rpc-runtime-api = { default-features = false, version = '3.0.0' }
pallet-transaction-payment = { default-features = false, version = '3.0.0' }
pallet-treasury = { default-features = false, version = '3.0.0' }
pallet-vesting = { default-features = false, version = '3.0.0' }
pallet-utility = { default-features = false, version = '3.0.0' }

sp-api = { default-features = false, version = '3.0.0' }
sp-authority-discovery = { default-features = false, version = '3.0.0' }
sp-block-builder = { default-features = false, version = '3.0.0' }
sp-consensus-babe = { default-features = false, version = '0.9.0' }
sp-core = { default-features = false, version = '3.0.0' }
sp-inherents = { default-features = false, version = '3.0.0' }
sp-io = { default-features = false, version = '3.0.0' }
sp-offchain = { default-features = false, version = '3.0.0' }
sp-runtime = { default-features = false, version = '3.0.0' }
sp-session = { default-features = false, version = '3.0.0' }
sp-staking = { default-features = false, version = '3.0.0' }
sp-std = { default-features = false, version = '3.0.0' }
sp-transaction-pool = { default-features = false, version = '3.0.0' }
sp-version = { default-features = false, version = '3.0.0' }

[features]
default = ['std']
runtime-benchmarks = [
    'hex-literal',
    'frame-benchmarking',
    'frame-support/runtime-benchmarks',
    'frame-system-benchmarking',
    'frame-system/runtime-benchmarks',
    'pallet-assets/runtime-benchmarks',
    'pallet-babe/runtime-benchmarks',
    'pallet-balances/runtime-benchmarks',
    'pallet-bounties/runtime-benchmarks',
    'pallet-collective/runtime-benchmarks',
    'pallet-democracy/runtime-benchmarks',
    'pallet-elections-phragmen/runtime-benchmarks',
    'pallet-grandpa/runtime-benchmarks',
    'pallet-im-online/runtime-benchmarks',
    'pallet-indices/runtime-benchmarks',
    'pallet-multisig/runtime-benchmarks',
    'pallet-proxy/runtime-benchmarks',
    'pallet-scheduler/runtime-benchmarks',
    'pallet-staking/runtime-benchmarks',
    'pallet-timestamp/runtime-benchmarks',
    'pallet-treasury/runtime-benchmarks',
    'pallet-utility/runtime-benchmarks',
    'pallet-vesting/runtime-benchmarks',
    'pallet-offences-benchmarking',
    'pallet-session-benchmarking',
    'sp-runtime/runtime-benchmarks',
    'pallet-dotsama-claims/runtime-benchmarks',
]
std = [
    'codec/std',
    'serde',
    'frame-executive/std',
    'frame-support/std',
    'frame-system-rpc-runtime-api/std',
    'frame-system/std',
    'pallet-assets/std',
    'pallet-authority-discovery/std',
    'pallet-authorship/std',
    'pallet-babe/std',
    'pallet-balances/std',
    'pallet-bounties/std',
    'pallet-collective/std',
    'pallet-democracy/std',
    'pallet-elections-phragmen/std',
    'pallet-grandpa/std',
    'pallet-im-online/std',
    'pallet-indices/std',
    'pallet-membership/std',
    'pallet-multisig/std',
    'pallet-offences/std',
    'pallet-proxy/std',
    'pallet-randomness-collective-flip/std',
    'pallet-recovery/std',
    'pallet-scheduler/std',
    'pallet-session/std',
    'pallet-staking/std',
    'pallet-sudo/std',
    'pallet-timestamp/std',
    'pallet-transaction-payment-rpc-runtime-api/std',
    'pallet-transaction-payment/std',
    'pallet-treasury/std',
    'pallet-vesting/std',
    'pallet-utility/std',
    'sp-api/std',
    'sp-authority-discovery/std',
    'sp-block-builder/std',
    'sp-consensus-babe/std',
    'sp-core/std',
    'sp-inherents/std',
    'sp-io/std',
    'sp-offchain/std',
    'sp-runtime/std',
    'sp-session/std',
    'sp-staking/std',
    'sp-std/std',
    'sp-transaction-pool/std',
    'sp-version/std',
    'subsocial-primitives/std',
<<<<<<< HEAD
=======
#    'pallet-donations/std',
    'pallet-dotsama-claims/std',
>>>>>>> e8d14595
    'pallet-faucets/std',
#    'pallet-moderation/std',
    'pallet-permissions/std',
    'pallet-post-history/std',
    'pallet-posts/std',
    'pallet-profile-follows/std',
    'pallet-profile-history/std',
    'pallet-profiles/std',
    'pallet-reactions/std',
    'pallet-roles/std',
    'pallet-space-follows/std',
    'pallet-space-history/std',
    'pallet-space-ownership/std',
    'pallet-spaces/std',
    'pallet-utils/std',
    'posts-runtime-api/std',
    'profile-follows-runtime-api/std',
    'profiles-runtime-api/std',
    'reactions-runtime-api/std',
    'roles-runtime-api/std',
    'space-follows-runtime-api/std',
    'spaces-runtime-api/std',
]<|MERGE_RESOLUTION|>--- conflicted
+++ resolved
@@ -23,13 +23,8 @@
 static_assertions = '1.1.0'
 
 # Local dependencies
-<<<<<<< HEAD
-=======
-#pallet-donations = { default-features = false, path = '../pallets/donations' }
-
 pallet-dotsama-claims = { default-features = false, path = '../pallets/dotsama-claims' }
 
->>>>>>> e8d14595
 pallet-faucets = { default-features = false, path = '../pallets/faucets' }
 #pallet-moderation = { default-features = false, path = '../pallets/moderation' }
 pallet-permissions = { default-features = false, path = '../pallets/permissions' }
@@ -199,11 +194,7 @@
     'sp-transaction-pool/std',
     'sp-version/std',
     'subsocial-primitives/std',
-<<<<<<< HEAD
-=======
-#    'pallet-donations/std',
     'pallet-dotsama-claims/std',
->>>>>>> e8d14595
     'pallet-faucets/std',
 #    'pallet-moderation/std',
     'pallet-permissions/std',
