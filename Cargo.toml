[profile.release]
panic = 'unwind'

[workspace]
members = [
    'node',
    'runtime',
<<<<<<< HEAD
#    'pallets/*',
=======
    'pallets/*',
]
exclude = [
    'pallets/session-keys',
>>>>>>> 82e373f7
]<|MERGE_RESOLUTION|>--- conflicted
+++ resolved
@@ -5,12 +5,8 @@
 members = [
     'node',
     'runtime',
-<<<<<<< HEAD
 #    'pallets/*',
-=======
-    'pallets/*',
 ]
 exclude = [
     'pallets/session-keys',
->>>>>>> 82e373f7
 ]