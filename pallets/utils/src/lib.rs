--- conflicted
+++ resolved
@@ -121,11 +121,7 @@
     }
 }
 
-<<<<<<< HEAD
-pub type BalanceOf<T> = <<T as Trait>::Currency as Currency<<T as system::Trait>::AccountId>>::Balance;
-=======
 pub type BalanceOf<T> = <<T as Config>::Currency as Currency<<T as system::Config>::AccountId>>::Balance;
->>>>>>> 1f4e3eb1
 
 type NegativeImbalanceOf<T> = <<T as Config>::Currency as Currency<<T as frame_system::Config>::AccountId>>::NegativeImbalance;
 
