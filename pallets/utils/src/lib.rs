#![cfg_attr(not(feature = "std"), no_std)]

use codec::{Decode, Encode};
use frame_support::{
    decl_error, decl_event, decl_module, decl_storage,
    dispatch::{DispatchError, DispatchResult}, ensure,
    traits::{
        Currency, Get,
        Imbalance, OnUnbalanced,
    },
};
use frame_system as system;
#[cfg(feature = "std")]
use serde::Deserialize;
use sp_runtime::RuntimeDebug;
use sp_std::{
    collections::btree_set::BTreeSet,
    prelude::*,
};

#[cfg(test)]
mod mock;

#[cfg(test)]
mod tests;

pub mod rpc;

pub type SpaceId = u64;
pub type PostId = u64;

#[derive(Encode, Decode, Clone, Eq, PartialEq, RuntimeDebug)]
pub struct WhoAndWhen<T: Config> {
    pub account: T::AccountId,
    pub block: T::BlockNumber,
    pub time: T::Moment,
}

impl<T: Config> WhoAndWhen<T> {
    pub fn new(account: T::AccountId) -> Self {
        WhoAndWhen {
            account,
            block: <system::Module<T>>::block_number(),
            time: <pallet_timestamp::Module<T>>::now(),
        }
    }
}

#[derive(Encode, Decode, Ord, PartialOrd, Clone, Eq, PartialEq, RuntimeDebug)]
pub enum User<AccountId> {
    Account(AccountId),
    Space(SpaceId),
}

#[derive(Encode, Decode, Clone, Eq, PartialEq, RuntimeDebug)]
#[cfg_attr(feature = "std", derive(Deserialize))]
#[cfg_attr(feature = "std", serde(tag = "contentType", content = "contentId"))]
pub enum Content {
    /// No content.
    None,
    /// A raw vector of bytes.
    Raw(Vec<u8>),
    /// IPFS CID v0 of content.
    IPFS(Vec<u8>),
    /// Hypercore protocol (former DAT) id of content.
    Hyper(Vec<u8>),
}

impl Into<Vec<u8>> for Content {
    fn into(self) -> Vec<u8> {
        match self {
            Content::None => b"None".to_vec(),
            Content::Raw(vec_u8) => vec_u8,
            Content::IPFS(vec_u8) => vec_u8,
            Content::Hyper(vec_u8) => vec_u8,
        }
    }
}

impl Default for Content {
    fn default() -> Self {
        Self::None
    }
}

impl Content {
    pub fn is_none(&self) -> bool {
        self == &Self::None
    }

    pub fn is_some(&self) -> bool {
        !self.is_none()
    }

    pub fn is_ipfs(&self) -> bool {
        matches!(self, Self::IPFS(_))
    }
}

type BalanceOf<T> = <<T as Config>::Currency as Currency<<T as system::Config>::AccountId>>::Balance;

type NegativeImbalanceOf<T> = <<T as Config>::Currency as Currency<<T as frame_system::Config>::AccountId>>::NegativeImbalance;

pub trait Config: system::Config + pallet_timestamp::Config
{
    /// The overarching event type.
    type Event: From<Event<Self>> + Into<<Self as system::Config>::Event>;

    /// The currency mechanism.
    type Currency: Currency<Self::AccountId>;

    /// Minimal length of space/profile handle
    type MinHandleLen: Get<u32>;

    /// Max length of a space handle.
    type MaxHandleLen: Get<u32>;
}

decl_storage! {
    trait Store for Module<T: Config> as UtilsModule {
        pub TreasuryAccount get(fn treasury_account) build(|config| config.treasury_account.clone()): T::AccountId;
    }
    add_extra_genesis {
        config(treasury_account): T::AccountId;
        build(|config| {
			// Create Treasury account
			let _ = T::Currency::make_free_balance_be(
				&config.treasury_account,
				T::Currency::minimum_balance(),
			);
		});
    }
}

decl_module! {
    pub struct Module<T: Config> for enum Call where origin: T::Origin {

        const MinHandleLen: u32 = T::MinHandleLen::get();

        const MaxHandleLen: u32 = T::MaxHandleLen::get();

        // Initializing errors
        type Error = Error<T>;

        // Initializing events
        fn deposit_event() = default;
    }
}

decl_error! {
    pub enum Error for Module<T: Config> {
        /// Account is blocked in a given space.
        AccountIsBlocked,
        /// Content is blocked in a given space.
        ContentIsBlocked,
        /// Post is blocked in a given space.
        PostIsBlocked,
        /// IPFS CID is invalid.
        InvalidIpfsCid,
        /// `Raw` content type is not yet supported.
        RawContentTypeNotSupported,
        /// `Hyper` content type is not yet supported.
        HypercoreContentTypeNotSupported,
        /// Space handle is too short.
        HandleIsTooShort,
        /// Space handle is too long.
        HandleIsTooLong,
        /// Space handle contains invalid characters.
        HandleContainsInvalidChars,
        /// Content type is `None`.
        ContentIsEmpty,
    }
}

decl_event!(
    pub enum Event<T> where Balance = BalanceOf<T>
    {
		Deposit(Balance),
    }
);

fn num_bits<P>() -> usize {
    sp_std::mem::size_of::<P>() * 8
}

/// Returns `None` for `x == 0`.
pub fn log_2(x: u32) -> Option<u32> {
    if x > 0 {
        Some(
            num_bits::<u32>() as u32
                - x.leading_zeros()
                - 1
        )
    } else { None }
}

pub fn vec_remove_on<F: PartialEq>(vector: &mut Vec<F>, element: F) {
    if let Some(index) = vector.iter().position(|x| *x == element) {
        // TODO fix: swap_remove doesn't remove tha last element.
        vector.swap_remove(index);
    }
}

<<<<<<< HEAD
impl<T: Config> Module<T> {
=======
pub fn from_bool_to_option(value: bool) -> Option<bool> {
    Some(value).filter(|v| *v == true)
}
>>>>>>> a015fd2a

impl<T: Trait> Module<T> {
    pub fn is_valid_content(content: Content) -> DispatchResult {
        match content {
            Content::None => Ok(()),
            Content::Raw(_) => Err(Error::<T>::RawContentTypeNotSupported.into()),
            Content::IPFS(ipfs_cid) => {
                let len = ipfs_cid.len();
                // IPFS CID v0 is 46 bytes.
                // IPFS CID v1 is 59 bytes.df-integration-tests/src/lib.rs:272:5
                ensure!(len == 46 || len == 59, Error::<T>::InvalidIpfsCid);
                Ok(())
            }
            Content::Hyper(_) => Err(Error::<T>::HypercoreContentTypeNotSupported.into())
        }
    }

    pub fn convert_users_vec_to_btree_set(
        users_vec: Vec<User<T::AccountId>>
    ) -> Result<BTreeSet<User<T::AccountId>>, DispatchError> {
        let mut users_set: BTreeSet<User<T::AccountId>> = BTreeSet::new();

        for user in users_vec.iter() {
            users_set.insert(user.clone());
        }

        Ok(users_set)
    }

    /// Check if a handle contains only valid chars: 0-9, a-z, _.
    /// An example of a valid handle: `good_handle_123`.
    fn is_valid_handle_char(c: u8) -> bool {
        matches!(c, b'0'..=b'9' | b'a'..=b'z' | b'_')
    }

    /// Lowercase a handle.
    pub fn lowercase_handle(handle: Vec<u8>) -> Vec<u8> {
        handle.to_ascii_lowercase()
    }

    /// This function does the next:
    /// - Check if a handle length fits into min/max length constraints.
    /// - Lowercase a handle.
    /// - Check if a handle contains only valid chars: 0-9, a-z, _.
    pub fn lowercase_and_validate_a_handle(handle: Vec<u8>) -> Result<Vec<u8>, DispatchError> {
        
        // Check if a handle length fits into min/max length constraints:
        ensure!(handle.len() >= T::MinHandleLen::get() as usize, Error::<T>::HandleIsTooShort);
        ensure!(handle.len() <= T::MaxHandleLen::get() as usize, Error::<T>::HandleIsTooLong);

        let handle_in_lowercase = Self::lowercase_handle(handle);

        // Check if a handle contains only valid chars: 0-9, a-z, _.
        let is_only_valid_chars = handle_in_lowercase.iter().all(|&x| Self::is_valid_handle_char(x));
        ensure!(is_only_valid_chars, Error::<T>::HandleContainsInvalidChars);

        // Return a lower-cased version of a handle.
        Ok(handle_in_lowercase)
    }

    /// Ensure that a given content is not `None`.
    pub fn ensure_content_is_some(content: &Content) -> DispatchResult {
        ensure!(content.is_some(), Error::<T>::ContentIsEmpty);
        Ok(())
    }
}

impl<T: Config> OnUnbalanced<NegativeImbalanceOf<T>> for Module<T> {
    fn on_nonzero_unbalanced(amount: NegativeImbalanceOf<T>) {
        let numeric_amount = amount.peek();
        let treasury_account = TreasuryAccount::<T>::get();

        // Must resolve into existing but better to be safe.
        let _ = T::Currency::resolve_creating(&treasury_account, amount);

        Self::deposit_event(RawEvent::Deposit(numeric_amount));
    }
}<|MERGE_RESOLUTION|>--- conflicted
+++ resolved
@@ -201,15 +201,12 @@
     }
 }
 
-<<<<<<< HEAD
-impl<T: Config> Module<T> {
-=======
 pub fn from_bool_to_option(value: bool) -> Option<bool> {
     Some(value).filter(|v| *v == true)
 }
->>>>>>> a015fd2a
-
-impl<T: Trait> Module<T> {
+
+impl<T: Config> Module<T> {
+
     pub fn is_valid_content(content: Content) -> DispatchResult {
         match content {
             Content::None => Ok(()),
