--- conflicted
+++ resolved
@@ -1,10 +1,6 @@
 [package]
 name = 'pallet-donations'
-<<<<<<< HEAD
 version = '0.7.0'
-=======
-version = '0.6.1'
->>>>>>> 7128e347
 authors = ['DappForce <dappforce@pm.me>']
 edition = '2018'
 license = 'GPL-3.0-only'
@@ -28,17 +24,8 @@
     'pallet-utils/std',
 ]
 
-<<<<<<< HEAD
-[dependencies.codec]
-default-features = false
-features = ['derive']
-package = 'parity-scale-codec'
-version = '2.0.0'
-
-=======
->>>>>>> 7128e347
 [dependencies]
-codec = { package = "parity-scale-codec", version = "1.3.4", default-features = false, features = ["derive"] }
+codec = { package = "parity-scale-codec", version = "2.0.0", default-features = false, features = ["derive"] }
 
 # Local dependencies
 pallet-permissions = { default-features = false, path = '../permissions' }
