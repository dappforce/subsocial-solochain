use frame_support::{parameter_types, traits::Contains};
use frame_system as system;
use frame_system::EnsureRoot;
use sp_core::H256;
use sp_io::TestExternalities;
use sp_runtime::traits::{BlakeTwo256, IdentityLookup};
use sp_std::cell::RefCell;

use pallet_locker_mirror::{BalanceOf, LockedInfoOf};

pub use crate as pallet_free_calls;
use crate::config::{ConfigHash, RateLimiterConfig, WindowConfig};
use crate::max_quota_percentage;
use crate::quota::NumberOfCalls;
use crate::test_pallet;

pub(crate) type AccountId = subsocial_primitives::AccountId;
pub(crate) type BlockNumber = subsocial_primitives::BlockNumber;
pub(crate) type Balance = subsocial_primitives::Balance;

type UncheckedExtrinsic = frame_system::mocking::MockUncheckedExtrinsic<Test>;

frame_support::construct_runtime!(
    pub enum Test where
        Block = subsocial_primitives::Block,
        NodeBlock = subsocial_primitives::Block,
        UncheckedExtrinsic = UncheckedExtrinsic,
    {
        System: system::{Pallet, Call, Config, Storage, Event<T>},
        FreeCalls: pallet_free_calls::{Pallet, Call, Storage, Event<T>},
        Balances: pallet_balances::{Pallet, Call, Storage, Config<T>, Event<T>},
        LockerMirror: pallet_locker_mirror::{Pallet, Call, Storage, Event<T>},
        TestPallet: test_pallet::{Pallet, Call, Storage, Event<T>},
    }
);

parameter_types! {
    pub const BlockHashCount: BlockNumber = 250;
    pub const SS58Prefix: u8 = 28;
}

pub struct TestBaseCallFilter;

impl Contains<Call> for TestBaseCallFilter {
    fn contains(c: &Call) -> bool {
        match *c {
            Call::FreeCalls(_) => true,
            // For benchmarking, this acts as a noop call
            Call::System(frame_system::Call::remark { .. }) => true,
            // For tests
            Call::TestPallet(_) => true,
            _ => false,
        }
    }
}

impl system::Config for Test {
    type BaseCallFilter = TestBaseCallFilter;
    type BlockWeights = ();
    type BlockLength = ();
    type Origin = Origin;
    type Call = Call;
    type Index = u64;
    type BlockNumber = BlockNumber;
    type Hash = H256;
    type Hashing = BlakeTwo256;
    type AccountId = AccountId;
    type Lookup = IdentityLookup<Self::AccountId>;
    type Header = subsocial_primitives::Header;
    type Event = Event;
    type BlockHashCount = BlockHashCount;
    type DbWeight = ();
    type Version = ();
    type PalletInfo = PalletInfo;
    type AccountData = pallet_balances::AccountData<Balance>;
    type OnNewAccount = ();
    type OnKilledAccount = ();
    type SystemWeightInfo = ();
    type SS58Prefix = ();
    type OnSetCode = ();
}

parameter_types! {
    pub const ExistentialDeposit: u64 = 1;
}

impl pallet_balances::Config for Test {
    type Balance = Balance;
    type DustRemoval = ();
    type Event = Event;
    type ExistentialDeposit = ExistentialDeposit;
    type AccountStore = System;
    type WeightInfo = ();
    type MaxLocks = ();
    type MaxReserves = ();
    type ReserveIdentifier = ();
}


impl pallet_locker_mirror::Config for Test {
    type Event = Event;
    type Currency = Balances;
    type OracleOrigin = EnsureRoot<AccountId>;
    type WeightInfo = ();
}

impl test_pallet::Config for Test {
    type Event = Event;
}

////// Free Call Dependencies


type CallFilterFn = fn(&Call) -> bool;

static DEFAULT_CALL_FILTER_FN: CallFilterFn = |_| true;

<<<<<<< HEAD
type QuotaCalculationFn<T> = fn(<T as frame_system::Config>::BlockNumber, Option<LockedInfoOf<T>>) -> Option<NumberOfCalls>;

static DEFAULT_QUOTA_CALCULATION_FN: QuotaCalculationFn<Test> = |_, _| {
=======
type QuotaCalculationFn<T> = fn(<T as frame_system::Config>::AccountId, <T as frame_system::Config>::BlockNumber, Option<LockedInfoOf<T>>) -> Option<NumberOfCalls>;
static DEFAULT_QUOTA_CALCULATION_FN: QuotaCalculationFn<Test> = |consumer, current_block, locked_info| {
>>>>>>> 2ead2c4b
    return Some(10);
};

pub static DEFAULT_CONFIG_HASH: ConfigHash = 0;

pub static DEFAULT_WINDOWS_CONFIG: [WindowConfig<BlockNumber>; 1] = [
    WindowConfig::new(10, max_quota_percentage!(100)),
];

parameter_types! {
    pub static TestRateLimiterConfig: RateLimiterConfig<BlockNumber> = RateLimiterConfig::new(
        DEFAULT_WINDOWS_CONFIG.to_vec(),
        DEFAULT_CONFIG_HASH,
    );
    pub const AccountsSetLimit: u32 = 10;
}

thread_local! {
    pub static CALL_FILTER: RefCell<CallFilterFn> = RefCell::new(DEFAULT_CALL_FILTER_FN);
    pub static QUOTA_CALCULATION: RefCell<QuotaCalculationFn<Test>> = RefCell::new(DEFAULT_QUOTA_CALCULATION_FN);
}

pub struct TestCallFilter;

impl Contains<Call> for TestCallFilter {
    fn contains(call: &Call) -> bool {
        CALL_FILTER.with(|filter| filter.borrow()(call))
    }
}

pub struct TestQuotaCalculation;
<<<<<<< HEAD

impl pallet_free_calls::quota_strategy::MaxQuotaCalculationStrategy<<Test as frame_system::Config>::BlockNumber, BalanceOf<Test>> for TestQuotaCalculation {
=======
impl pallet_free_calls::quota_strategy::MaxQuotaCalculationStrategy<
    <Test as frame_system::Config>::AccountId,
    <Test as frame_system::Config>::BlockNumber,
    BalanceOf<Test>> for TestQuotaCalculation {
>>>>>>> 2ead2c4b
    fn calculate(
        consumer: <Test as frame_system::Config>::AccountId,
        current_block: <Test as frame_system::Config>::BlockNumber,
        locked_info: Option<LockedInfoOf<Test>>
    ) -> Option<NumberOfCalls> {
        QUOTA_CALCULATION.with(|strategy| strategy.borrow()(consumer, current_block, locked_info))
    }
}

parameter_types! {
    pub const FreeQuotaPerEligibleAccount: NumberOfCalls = 100;
}

impl pallet_free_calls::Config for Test {
    type Event = Event;
    type Call = Call;
    type RateLimiterConfig = TestRateLimiterConfig;
    type CallFilter = TestCallFilter;
    type WeightInfo = ();
    type MaxQuotaCalculationStrategy = TestQuotaCalculation;
    type AccountsSetLimit = AccountsSetLimit;
    type FreeQuotaPerEligibleAccount = FreeQuotaPerEligibleAccount;
}

pub struct ExtBuilder {
    call_filter: CallFilterFn,
    quota_calculation: QuotaCalculationFn<Test>,
    windows_config: Vec<WindowConfig<BlockNumber>>,
    config_hash: ConfigHash,
}

impl Default for ExtBuilder {
    fn default() -> Self {
        Self {
            call_filter: DEFAULT_CALL_FILTER_FN,
            quota_calculation: DEFAULT_QUOTA_CALCULATION_FN,
            windows_config: DEFAULT_WINDOWS_CONFIG.to_vec(),
            config_hash: DEFAULT_CONFIG_HASH,
        }
    }
}

impl ExtBuilder {
    pub fn call_filter(mut self, call_filter: CallFilterFn) -> Self {
        self.call_filter = call_filter;
        self
    }

    pub fn quota_calculation(mut self, quota_calculation: QuotaCalculationFn<Test>) -> Self {
        self.quota_calculation = quota_calculation;
        self
    }

    pub fn windows_config(mut self, windows_config: Vec<WindowConfig<BlockNumber>>) -> Self {
        self.windows_config = windows_config;
        self
    }

    pub fn config_hash(mut self, config_hash: ConfigHash) -> Self {
        self.config_hash = config_hash;
        self
    }

    pub fn set_configs(&self) {
        CALL_FILTER.with(|filter| *filter.borrow_mut() = self.call_filter);
        QUOTA_CALCULATION.with(|calc| *calc.borrow_mut() = self.quota_calculation);
        TEST_RATE_LIMITER_CONFIG.with(|configs| *configs.borrow_mut() = RateLimiterConfig::new(self.windows_config.clone(), self.config_hash));
    }

    pub fn build(self) -> TestExternalities {
        self.set_configs();

        let storage = &mut system::GenesisConfig::default()
            .build_storage::<Test>()
            .unwrap();

        let mut ext = TestExternalities::from(storage.clone());
        ext.execute_with(|| <frame_system::Pallet<Test>>::set_block_number(1));

        ext
    }
}<|MERGE_RESOLUTION|>--- conflicted
+++ resolved
@@ -115,14 +115,9 @@
 
 static DEFAULT_CALL_FILTER_FN: CallFilterFn = |_| true;
 
-<<<<<<< HEAD
-type QuotaCalculationFn<T> = fn(<T as frame_system::Config>::BlockNumber, Option<LockedInfoOf<T>>) -> Option<NumberOfCalls>;
-
-static DEFAULT_QUOTA_CALCULATION_FN: QuotaCalculationFn<Test> = |_, _| {
-=======
 type QuotaCalculationFn<T> = fn(<T as frame_system::Config>::AccountId, <T as frame_system::Config>::BlockNumber, Option<LockedInfoOf<T>>) -> Option<NumberOfCalls>;
+
 static DEFAULT_QUOTA_CALCULATION_FN: QuotaCalculationFn<Test> = |consumer, current_block, locked_info| {
->>>>>>> 2ead2c4b
     return Some(10);
 };
 
@@ -154,15 +149,11 @@
 }
 
 pub struct TestQuotaCalculation;
-<<<<<<< HEAD
-
-impl pallet_free_calls::quota_strategy::MaxQuotaCalculationStrategy<<Test as frame_system::Config>::BlockNumber, BalanceOf<Test>> for TestQuotaCalculation {
-=======
+
 impl pallet_free_calls::quota_strategy::MaxQuotaCalculationStrategy<
     <Test as frame_system::Config>::AccountId,
     <Test as frame_system::Config>::BlockNumber,
     BalanceOf<Test>> for TestQuotaCalculation {
->>>>>>> 2ead2c4b
     fn calculate(
         consumer: <Test as frame_system::Config>::AccountId,
         current_block: <Test as frame_system::Config>::BlockNumber,
