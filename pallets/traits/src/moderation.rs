use crate::{SpaceId};

use pallet_utils::Content;

pub trait IsAccountBlocked {
    type AccountId;

    fn is_account_blocked(account: Self::AccountId, scope: SpaceId) -> bool;
}

impl IsAccountBlocked for () {
    type AccountId = sp_runtime::AccountId32;

    fn is_account_blocked(_account: Self::AccountId, _scope: u64) -> bool {
        false
    }
}

pub trait IsSpaceBlocked {
    fn is_space_blocked(space_id: SpaceId, scope: SpaceId) -> bool;
}

pub trait IsPostBlocked {
    type PostId;

    fn is_post_blocked(post_id: Self::PostId, scope: SpaceId) -> bool;
}

impl IsPostBlocked for () {
    type PostId = u64;

<<<<<<< HEAD
    fn is_post_blocked(_post_id: Self::PostId, _scope: u64) -> bool {
=======
    fn is_post_blocked(_post_id: Self::PostId, _scope: SpaceId) -> bool {
>>>>>>> 75510951
        false
    }
}

pub trait IsContentBlocked {
    fn is_content_blocked(content: Content, scope: SpaceId) -> bool;
}

impl IsContentBlocked for () {
    fn is_content_blocked(_content: Content, _scope: u64) -> bool {
        false
    }
}<|MERGE_RESOLUTION|>--- conflicted
+++ resolved
@@ -29,11 +29,7 @@
 impl IsPostBlocked for () {
     type PostId = u64;
 
-<<<<<<< HEAD
-    fn is_post_blocked(_post_id: Self::PostId, _scope: u64) -> bool {
-=======
     fn is_post_blocked(_post_id: Self::PostId, _scope: SpaceId) -> bool {
->>>>>>> 75510951
         false
     }
 }
