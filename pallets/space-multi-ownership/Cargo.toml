[package]
name = 'pallet-space-multi-ownership'
version = '0.6.0'
authors = ['DappForce <dappforce@pm.me>']
edition = '2018'
license = 'GPL-3.0-only'
homepage = 'https://subsocial.network'
repository = 'https://github.com/dappforce/dappforce-subsocial-node'
description = 'Pallet to manage space multi-ownership'
keywords = ['blockchain', 'cryptocurrency', 'social-network', 'news-feed', 'marketplace']
categories = ['cryptography::cryptocurrencies']

[features]
default = ['std']
std = [
    'codec/std',
    'frame-support/std',
    'frame-system/std',
    'pallet-timestamp/std',
    'sp-runtime/std',
    'sp-std/std',
    'pallet-utils/std',
]

[dependencies.codec]
default-features = false
features = ['derive']
package = 'parity-scale-codec'
<<<<<<< HEAD
version = '2.0.0'

[dependencies.sp-runtime]
default-features = false
git = 'https://github.com/paritytech/substrate.git'
tag = 'v3.0.0'
version = '3.0.0'

[dependencies.frame-support]
default-features = false
git = 'https://github.com/paritytech/substrate.git'
tag = 'v3.0.0'
version = '3.0.0'

[dependencies.frame-system]
default-features = false
git = 'https://github.com/paritytech/substrate.git'
tag = 'v3.0.0'
version = '3.0.0'

[dependencies.sp-std]
default-features = false
git = 'https://github.com/paritytech/substrate.git'
tag = 'v3.0.0'
version = '3.0.0'

[dependencies.pallet-timestamp]
default-features = false
git = 'https://github.com/paritytech/substrate.git'
tag = 'v3.0.0'
version = '3.0.0'

[dependencies.pallet-utils]
default-features = false
path = '../utils'

[dev-dependencies.sp-core]
default-features = false
git = 'https://github.com/paritytech/substrate.git'
tag = 'v3.0.0'
version = '3.0.0'

[dev-dependencies.sp-io]
default-features = false
git = 'https://github.com/paritytech/substrate.git'
tag = 'v3.0.0'
version = '3.0.0'

[dev-dependencies.pallet-balances]
default-features = false
git = 'https://github.com/paritytech/substrate.git'
tag = 'v3.0.0'
version = '3.0.0'
=======
version = '1.3.4'

[dependencies]
# Local dependencies
pallet-utils = { default-features = false, path = '../utils' }

# Substrate dependencies
frame-support = { default-features = false, version = '2.0.1' }
frame-system = { default-features = false, version = '2.0.1' }
pallet-timestamp = { default-features = false, version = '2.0.1' }
sp-runtime = { default-features = false, version = '2.0.1' }
sp-std = { default-features = false, version = '2.0.1' }

[dev-dependencies]
# Substrate dependencies
pallet-balances = { default-features = false, version = '2.0.1' }
sp-core = { default-features = false, version = '2.0.1' }
sp-io = { default-features = false, version = '2.0.1' }
>>>>>>> 2091f74a
<|MERGE_RESOLUTION|>--- conflicted
+++ resolved
@@ -26,77 +26,21 @@
 default-features = false
 features = ['derive']
 package = 'parity-scale-codec'
-<<<<<<< HEAD
 version = '2.0.0'
-
-[dependencies.sp-runtime]
-default-features = false
-git = 'https://github.com/paritytech/substrate.git'
-tag = 'v3.0.0'
-version = '3.0.0'
-
-[dependencies.frame-support]
-default-features = false
-git = 'https://github.com/paritytech/substrate.git'
-tag = 'v3.0.0'
-version = '3.0.0'
-
-[dependencies.frame-system]
-default-features = false
-git = 'https://github.com/paritytech/substrate.git'
-tag = 'v3.0.0'
-version = '3.0.0'
-
-[dependencies.sp-std]
-default-features = false
-git = 'https://github.com/paritytech/substrate.git'
-tag = 'v3.0.0'
-version = '3.0.0'
-
-[dependencies.pallet-timestamp]
-default-features = false
-git = 'https://github.com/paritytech/substrate.git'
-tag = 'v3.0.0'
-version = '3.0.0'
-
-[dependencies.pallet-utils]
-default-features = false
-path = '../utils'
-
-[dev-dependencies.sp-core]
-default-features = false
-git = 'https://github.com/paritytech/substrate.git'
-tag = 'v3.0.0'
-version = '3.0.0'
-
-[dev-dependencies.sp-io]
-default-features = false
-git = 'https://github.com/paritytech/substrate.git'
-tag = 'v3.0.0'
-version = '3.0.0'
-
-[dev-dependencies.pallet-balances]
-default-features = false
-git = 'https://github.com/paritytech/substrate.git'
-tag = 'v3.0.0'
-version = '3.0.0'
-=======
-version = '1.3.4'
 
 [dependencies]
 # Local dependencies
 pallet-utils = { default-features = false, path = '../utils' }
 
 # Substrate dependencies
-frame-support = { default-features = false, version = '2.0.1' }
-frame-system = { default-features = false, version = '2.0.1' }
-pallet-timestamp = { default-features = false, version = '2.0.1' }
-sp-runtime = { default-features = false, version = '2.0.1' }
-sp-std = { default-features = false, version = '2.0.1' }
+frame-support = { default-features = false, version = '3.0.0' }
+frame-system = { default-features = false, version = '3.0.0' }
+pallet-timestamp = { default-features = false, version = '3.0.0' }
+sp-runtime = { default-features = false, version = '3.0.0' }
+sp-std = { default-features = false, version = '3.0.0' }
 
 [dev-dependencies]
 # Substrate dependencies
-pallet-balances = { default-features = false, version = '2.0.1' }
-sp-core = { default-features = false, version = '2.0.1' }
-sp-io = { default-features = false, version = '2.0.1' }
->>>>>>> 2091f74a
+pallet-balances = { default-features = false, version = '3.0.0' }
+sp-core = { default-features = false, version = '3.0.0' }
+sp-io = { default-features = false, version = '3.0.0' }