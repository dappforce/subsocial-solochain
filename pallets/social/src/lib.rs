#![cfg_attr(not(feature = "std"), no_std)]
#![allow(clippy::string_lit_as_bytes)]

pub mod functions;
pub mod roles;
// mod tests;

use sp_std::prelude::*;
use codec::{Encode, Decode};
use frame_support::{
  decl_module, decl_storage, decl_event, decl_error, ensure,
  traits::Get,
  dispatch::DispatchError
};
use sp_runtime::RuntimeDebug;
use system::ensure_signed;

use pallet_utils::{Module as Utils, WhoAndWhen, SpaceId};
use pallet_permissions::{SpacePermission, SpacePermissions};
use df_traits::PermissionChecker;

pub type PostId = u64;
pub type ReactionId = u64;

#[derive(Encode, Decode, Clone, Eq, PartialEq, RuntimeDebug)]
pub struct Space<T: Trait> {
  pub id: SpaceId,
  pub created: WhoAndWhen<T>,
  pub updated: Option<WhoAndWhen<T>>,
  pub hidden: bool,

  // Can be updated by the owner:
  pub owner: T::AccountId,
  pub handle: Option<Vec<u8>>,
  pub ipfs_hash: Vec<u8>,

  pub posts_count: u16,
  pub followers_count: u32,

  pub edit_history: Vec<SpaceHistoryRecord<T>>,

  pub score: i32,

  /// Allows to override the default permissions for this space.
  pub permissions: Option<SpacePermissions>,
}

#[derive(Encode, Decode, Clone, Eq, PartialEq, RuntimeDebug)]
#[allow(clippy::option_option)]
pub struct SpaceUpdate {
  pub handle: Option<Option<Vec<u8>>>,
  pub ipfs_hash: Option<Vec<u8>>,
  pub hidden: Option<bool>,
}

#[derive(Encode, Decode, Clone, Eq, PartialEq, RuntimeDebug)]
pub struct SpaceHistoryRecord<T: Trait> {
  pub edited: WhoAndWhen<T>,
  pub old_data: SpaceUpdate,
}

#[derive(Encode, Decode, Clone, Eq, PartialEq, RuntimeDebug)]
pub struct Post<T: Trait> {
  pub id: PostId,
  pub created: WhoAndWhen<T>,
  pub updated: Option<WhoAndWhen<T>>,
  pub hidden: bool,

  pub space_id: Option<SpaceId>,
  pub extension: PostExtension,

  pub ipfs_hash: Vec<u8>,
  pub edit_history: Vec<PostHistoryRecord<T>>,

  pub direct_replies_count: u16,
  pub total_replies_count: u32,

  pub shares_count: u16,
  pub upvotes_count: u16,
  pub downvotes_count: u16,

<<<<<<< HEAD
  pub score: i32
=======
  pub score: i32,
>>>>>>> 0c64ee9d
}

#[derive(Encode, Decode, Clone, Eq, PartialEq, RuntimeDebug)]
pub struct PostUpdate {
  pub space_id: Option<SpaceId>,
  pub ipfs_hash: Option<Vec<u8>>,
  pub hidden: Option<bool>,
}

#[derive(Encode, Decode, Clone, Eq, PartialEq, RuntimeDebug)]
pub struct PostHistoryRecord<T: Trait> {
  pub edited: WhoAndWhen<T>,
  pub old_data: PostUpdate,
}

#[derive(Encode, Decode, Clone, Copy, Eq, PartialEq, RuntimeDebug)]
pub enum PostExtension {
  RegularPost,
  Comment(CommentExt),
  SharedPost(PostId),
}

#[derive(Encode, Decode, Clone, Copy, Eq, PartialEq, RuntimeDebug)]
pub struct CommentExt {
  parent_id: Option<PostId>,
  root_post_id: PostId,
}

impl Default for PostExtension {
  fn default() -> Self {
    PostExtension::RegularPost
  }
}

#[derive(Encode, Decode, Clone, Copy, Eq, PartialEq, RuntimeDebug)]
pub enum ReactionKind {
  Upvote,
  Downvote,
}

impl Default for ReactionKind {
  fn default() -> Self {
    ReactionKind::Upvote
  }
}

#[derive(Encode, Decode, Clone, Eq, PartialEq, RuntimeDebug)]
pub struct Reaction<T: Trait> {
  pub id: ReactionId,
  pub created: WhoAndWhen<T>,
  pub updated: Option<WhoAndWhen<T>>,
  pub kind: ReactionKind,
}

#[derive(Encode, Decode, Clone, Eq, PartialEq, RuntimeDebug)]
pub struct SocialAccount<T: Trait> {
  pub followers_count: u32,
  pub following_accounts_count: u16,
  pub following_spaces_count: u16,
  pub reputation: u32,
  pub profile: Option<Profile<T>>,
}

#[derive(Encode, Decode, Clone, Eq, PartialEq, RuntimeDebug)]
pub struct Profile<T: Trait> {
  pub created: WhoAndWhen<T>,
  pub updated: Option<WhoAndWhen<T>>,

  pub username: Vec<u8>,
  pub ipfs_hash: Vec<u8>,

  pub edit_history: Vec<ProfileHistoryRecord<T>>,
}

#[derive(Encode, Decode, Clone, Eq, PartialEq, RuntimeDebug)]
pub struct ProfileUpdate {
  pub username: Option<Vec<u8>>,
  pub ipfs_hash: Option<Vec<u8>>,
}

#[derive(Encode, Decode, Clone, Eq, PartialEq, RuntimeDebug)]
pub struct ProfileHistoryRecord<T: Trait> {
  pub edited: WhoAndWhen<T>,
  pub old_data: ProfileUpdate,
}

#[derive(Encode, Decode, Clone, Copy, Eq, PartialEq, RuntimeDebug)]
pub enum ScoringAction {
  UpvotePost,
  DownvotePost,
  SharePost,
  CreateComment,
  UpvoteComment,
  DownvoteComment,
  ShareComment,
  FollowSpace,
  FollowAccount,
}

impl Default for ScoringAction {
  fn default() -> Self {
    ScoringAction::FollowAccount
  }
}

/// The pallet's configuration trait.
pub trait Trait: system::Trait + pallet_utils::Trait {
  /// The overarching event type.
  type Event: From<Event<Self>> + Into<<Self as system::Trait>::Event>;

  /// Minimal length of blog handle
  type MinHandleLen: Get<u32>;

  /// Maximal length of space handle
  type MaxHandleLen: Get<u32>;

  /// Minimal length of profile username
  type MinUsernameLen: Get<u32>;

  /// Maximal length of profile username
  type MaxUsernameLen: Get<u32>;

  /// Weights of the related social account actions
  type FollowSpaceActionWeight: Get<i16>;
  type FollowAccountActionWeight: Get<i16>;
  type UpvotePostActionWeight: Get<i16>;
  type DownvotePostActionWeight: Get<i16>;
  type SharePostActionWeight: Get<i16>;
  type CreateCommentActionWeight: Get<i16>;
  type UpvoteCommentActionWeight: Get<i16>;
  type DownvoteCommentActionWeight: Get<i16>;
  type ShareCommentActionWeight: Get<i16>;

  /// Max comments depth
  type MaxCommentDepth: Get<u32>;

  type Roles: PermissionChecker<AccountId = Self::AccountId>;
}

decl_error! {
  pub enum Error for Module<T: Trait> {
    /// Space was not found by id
    SpaceNotFound,
    /// Space handle is too short
    HandleIsTooShort,
    /// Space handle is too long
    HandleIsTooLong,
    /// Space handle is not unique
    HandleIsNotUnique,
    /// Space handle contains invalid characters
    HandleContainsInvalidChars,
    /// Nothing to update in space
    NoUpdatesInSpace,
    /// Only space owner can manage their space
    NotASpaceOwner,
    /// The current space owner cannot transfer ownership to himself
    CannotTranferToCurrentOwner,
    /// There is no transfer ownership by space that is provided
    NoPendingTransferOnSpace,
    /// The account is not allowed to apply transfer ownership
    NotAllowedToAcceptOwnershipTransfer,
    /// The account is not allowed to reject transfer ownership
    NotAllowedToRejectOwnershipTransfer,

    /// Post was not found by id
    PostNotFound,
    /// Nothing to update in post
    NoUpdatesInPost,
    /// Overflow caused adding post on space
    OverflowAddingPostOnSpace,
    /// Cannot create post not defining space_id
    SpaceIdIsUndefined,
    /// Not allowed to create post/comment when entity is hidden
    BannedToCreateWhenHidden,
    /// Not allowed to follow space when it's hidden
    BannedToFollowWhenHidden,
    /// Not allowed to create/update reaction to post/comment when entity is hidden
    BannedToChangeReactionWhenHidden,

    /// Unknown parent comment id
    UnknownParentComment,
    /// Post by parent_id is not of Comment extension
    NotACommentByParentId,
    /// New comment IPFS-hash is the same as old one
    CommentIPFSHashNotDiffer,
    /// Overflow adding comment on post
    OverflowAddingCommentOnPost,
    /// Cannot update space id on Comment
    CannotUpdateSpaceIdOnComment,
    /// Max comment depth reached
    MaxCommentDepthReached,
    /// Only comment author can update his comment
    NotACommentAuthor,

    /// Reaction was not found by id
    ReactionNotFound,
    /// Account has already reacted to this post/comment
    AccountAlreadyReacted,
    /// Account has not reacted to this post/comment yet
    AccountNotYetReacted,
    /// There is no post/comment reaction by account that could be deleted
    ReactionByAccountNotFound,
    /// Overflow caused upvoting post/comment
    OverflowUpvoting,
    /// Overflow caused downvoting post/comment
    OverflowDownvoting,
    /// Only reaction owner can update their reaction
    NotAReactionOwner,
    /// New reaction kind is the same as old one
    NewReactionKindNotDiffer,

    /// Account is already following this space
    AccountIsFollowingSpace,
    /// Account is not following this space
    AccountIsNotFollowingSpace,
    /// Account can not follow itself
    AccountCannotFollowItself,
    /// Account can not unfollow itself
    AccountCannotUnfollowItself,
    /// Account is already followed
    AccountIsAlreadyFollowed,
    /// Account is not followed by current follower
    AccountIsNotFollowed,
    /// Underflow unfollowing space
    UnderflowUnfollowingSpace,
    /// Overflow caused following space
    OverflowFollowingSpace,
    /// Overflow caused following account
    OverflowFollowingAccount,
    /// Underflow caused unfollowing account
    UnderflowUnfollowingAccount,

    /// Social account was not found by id
    SocialAccountNotFound,
    /// Follower social account was not found by id
    FollowerAccountNotFound,
    /// Social account that is being followed was not found by id
    FollowedAccountNotFound,

    /// Out of bounds updating space score
    OutOfBoundsUpdatingSpaceScore,
    /// Out of bounds reverting space score
    OutOfBoundsRevertingSpaceScore,
    /// Out of bounds updating post score
    OutOfBoundsUpdatingPostScore,
    /// Out of bounds reverting post score
    OutOfBoundsRevertingPostScore,
    /// Post extension is a comment
    PostIsAComment,
    /// Out of bounds updating comment score
    OutOfBoundsUpdatingCommentScore,
    /// Out of bounds reverting comment score
    OutOfBoundsRevertingCommentScore,
    /// Post extension is not a comment
    PostIsNotAComment,
    /// Out of bounds updating social account reputation
    OutOfBoundsUpdatingAccountReputation,
    /// Scored account reputation difference by account and action not found
    ReputationDiffNotFound,

    /// Original post not found when sharing
    OriginalPostNotFound,
    /// Overflow caused on total shares counter when sharing post/comment
    OverflowTotalShares,
    /// Overflow caused on shares by account counter when sharing post/comment
    OverflowPostShares,
    /// Cannot share post that is not a RegularPost
    CannotShareSharedPost,

    /// Profile for this account already exists
    ProfileAlreadyExists,
    /// Nothing to update in a profile
    NoUpdatesInProfile,
    /// Account has no profile yet
    ProfileDoesNotExist,
    /// Profile username is busy
    UsernameIsBusy,
    /// Username is too short
    UsernameIsTooShort,
    /// Username is too long
    UsernameIsTooLong,
    /// Username is not alphanumeric
    UsernameIsNotAlphanumeric,

    /// IPFS-hash is not correct
    IpfsIsIncorrect,

    /// User has no permission to update this space
    NoPermissionToUpdateSpace,
    /// User has no permission to create posts in this space
    NoPermissionToCreatePosts,
    /// User has no permission to create comments in this space
    NoPermissionToCreateComments,
    /// User has no permission to share posts/comments from this space
    NoPermissionToShare,
    /// User is an author, but has no permission to update own posts in this space
    NoPermissionToUpdateOwnPosts,
    /// User is not an author and has no permission to update posts in this space
    NoPermissionToUpdateAnyPosts,
    /// User has no permission to update his comments in this space posts
    NoPermissionToUpdateOwnComments,
    /// User has no permission to upvote posts/comments in this space
    NoPermissionToUpvote,
    /// User has no permission to downvote posts/comments in this space
    NoPermissionToDownvote
  }
}

// This pallet's storage items.
decl_storage! {
  trait Store for Module<T: Trait> as TemplateModule {
    pub SpaceById get(fn space_by_id): map SpaceId => Option<Space<T>>;
    pub PostById get(fn post_by_id): map PostId => Option<Post<T>>;
    pub ReactionById get(fn reaction_by_id): map ReactionId => Option<Reaction<T>>;
    pub SocialAccountById get(fn social_account_by_id): map T::AccountId => Option<SocialAccount<T>>;

    pub SpaceIdsByOwner get(fn space_ids_by_owner): map T::AccountId => Vec<SpaceId>;
    pub PostIdsBySpaceId get(fn post_ids_by_space_id): map SpaceId => Vec<PostId>;

    pub ReplyIdsByPostId get(fn reply_ids_by_post_id): map PostId => Vec<PostId>;

    pub ReactionIdsByPostId get(fn reaction_ids_by_post_id): map PostId => Vec<ReactionId>;
    pub PostReactionIdByAccount get(fn post_reaction_id_by_account): map (T::AccountId, PostId) => ReactionId;

    pub SpaceIdByHandle get(fn space_id_by_handle): map Vec<u8> => Option<SpaceId>;

    pub SpacesFollowedByAccount get(fn spaces_followed_by_account): map T::AccountId => Vec<SpaceId>;
    pub SpaceFollowers get(fn space_followers): map SpaceId => Vec<T::AccountId>;
    pub SpaceFollowedByAccount get(fn space_followed_by_account): map (T::AccountId, SpaceId) => bool;

    pub AccountFollowedByAccount get(fn account_followed_by_account): map (T::AccountId, T::AccountId) => bool;
    pub AccountsFollowedByAccount get(fn accounts_followed_by_account): map T::AccountId => Vec<T::AccountId>;
    pub AccountFollowers get(fn account_followers): map T::AccountId => Vec<T::AccountId>;

    pub NextSpaceId get(fn next_space_id): SpaceId = 1;
    pub NextPostId get(fn next_post_id): PostId = 1;
    pub NextReactionId get(fn next_reaction_id): ReactionId = 1;

    pub AccountReputationDiffByAccount get(fn account_reputation_diff_by_account): map (T::AccountId, T::AccountId, ScoringAction) => Option<i16>; // TODO shorten name (?refactor)
    pub PostScoreByAccount get(fn post_score_by_account): map (T::AccountId, PostId, ScoringAction) => Option<i16>;

    pub PostSharesByAccount get(fn post_shares_by_account): map (T::AccountId, PostId) => u16;
    pub SharedPostIdsByOriginalPostId get(fn shared_post_ids_by_original_post_id): map PostId => Vec<PostId>;

    pub AccountByProfileUsername get(fn account_by_profile_username): map Vec<u8> => Option<T::AccountId>;

    pub PendingSpaceOwner get(fn pending_space_owner): map SpaceId => Option<T::AccountId>;
  }
}

// The pallet's dispatchable functions.
decl_module! {
  pub struct Module<T: Trait> for enum Call where origin: T::Origin {
    /// Minimal length of space handle
    const MinHandleLen: u32 = T::MinHandleLen::get();

    /// Maximal length of space handle
    const MaxHandleLen: u32 = T::MaxHandleLen::get();

    /// Minimal length of profile username
    const MinUsernameLen: u32 = T::MinUsernameLen::get();

    /// Maximal length of profile username
    const MaxUsernameLen: u32 = T::MaxUsernameLen::get();

    /// Weights of the related social account actions
    const FollowSpaceActionWeight: i16 = T::FollowSpaceActionWeight::get();
    const FollowAccountActionWeight: i16 = T::FollowAccountActionWeight::get();
    const UpvotePostActionWeight: i16 = T::UpvotePostActionWeight::get();
    const DownvotePostActionWeight: i16 = T::DownvotePostActionWeight::get();
    const SharePostActionWeight: i16 = T::SharePostActionWeight::get();
    const CreateCommentActionWeight: i16 = T::CreateCommentActionWeight::get();
    const UpvoteCommentActionWeight: i16 = T::UpvoteCommentActionWeight::get();
    const DownvoteCommentActionWeight: i16 = T::DownvoteCommentActionWeight::get();
    const ShareCommentActionWeight: i16 = T::ShareCommentActionWeight::get();

    /// Max comments depth
    const MaxCommentDepth: u32 = T::MaxCommentDepth::get();

    // Initializing events
    // this is needed only if you are using events in your pallet
    fn deposit_event() = default;

    pub fn create_space(origin, handle_opt: Option<Vec<u8>>, ipfs_hash: Vec<u8>) {
      let owner = ensure_signed(origin)?;

      Utils::<T>::is_ipfs_hash_valid(ipfs_hash.clone())?;

      let mut handle: Vec<u8> = Vec::new();
      if let Some(original_handle) = handle_opt.clone() {
        handle = Self::lowercase_and_validate_a_handle(original_handle)?;
      }

      let space_id = Self::next_space_id();
      let new_space = &mut Space::create(space_id, owner.clone(), ipfs_hash, handle_opt);

      // Space creator automatically follows their space:
      Self::add_space_follower(owner.clone(), new_space)?;

      if !handle.is_empty() {
        SpaceIdByHandle::insert(handle, space_id);
      }

      <SpaceById<T>>::insert(space_id, new_space);
      <SpaceIdsByOwner<T>>::mutate(owner.clone(), |ids| ids.push(space_id));
      NextSpaceId::mutate(|n| { *n += 1; });
      Self::deposit_event(RawEvent::SpaceCreated(owner, space_id));
    }

    pub fn update_space(origin, space_id: SpaceId, update: SpaceUpdate) {
      let owner = ensure_signed(origin)?;

      let has_updates =
        update.handle.is_some() ||
        update.ipfs_hash.is_some() ||
        update.hidden.is_some();

      ensure!(has_updates, Error::<T>::NoUpdatesInSpace);

      let mut space = Self::space_by_id(space_id).ok_or(Error::<T>::SpaceNotFound)?;

      Self::ensure_account_has_space_permission(
        owner.clone(),
        &space,
        SpacePermission::UpdateSpace,
        Error::<T>::NoPermissionToUpdateSpace.into()
      )?;

      let mut fields_updated = 0;
      let mut new_history_record = SpaceHistoryRecord {
        edited: WhoAndWhen::<T>::new(owner.clone()),
        old_data: SpaceUpdate {handle: None, ipfs_hash: None, hidden: None}
      };

      if let Some(ipfs_hash) = update.ipfs_hash {
        if ipfs_hash != space.ipfs_hash {
          Utils::<T>::is_ipfs_hash_valid(ipfs_hash.clone())?;
          new_history_record.old_data.ipfs_hash = Some(space.ipfs_hash);
          space.ipfs_hash = ipfs_hash;
          fields_updated += 1;
        }
      }

      if let Some(hidden) = update.hidden {
        if hidden != space.hidden {
          new_history_record.old_data.hidden = Some(space.hidden);
          space.hidden = hidden;
          fields_updated += 1;
        }
      }

      if let Some(handle_opt) = update.handle {
        if handle_opt != space.handle {
          if let Some(mut handle) = handle_opt.clone() {
            handle = Self::lowercase_and_validate_a_handle(handle)?;
            SpaceIdByHandle::insert(handle, space_id);
          }
          if let Some(space_handle) = space.handle.clone() {
            SpaceIdByHandle::remove(space_handle);
          }
          new_history_record.old_data.handle = Some(space.handle);
          space.handle = handle_opt;
          fields_updated += 1;
        }
      }

      // Update this space only if at least one field should be updated:
      if fields_updated > 0 {
        space.updated = Some(WhoAndWhen::<T>::new(owner.clone()));
        space.edit_history.push(new_history_record);
        <SpaceById<T>>::insert(space_id, space);
        Self::deposit_event(RawEvent::SpaceUpdated(owner, space_id));
      }
    }

    pub fn transfer_space_ownership(origin, space_id: SpaceId, transfer_to: T::AccountId) {
      let who = ensure_signed(origin)?;

      let space = Self::space_by_id(space_id).ok_or(Error::<T>::SpaceNotFound)?;
      space.ensure_space_owner(who.clone())?;

      ensure!(who != transfer_to, Error::<T>::CannotTranferToCurrentOwner);
      Space::<T>::ensure_space_stored(space_id)?;

      <PendingSpaceOwner<T>>::insert(space_id, transfer_to.clone());
      Self::deposit_event(RawEvent::SpaceOwnershipTransferCreated(who, space_id, transfer_to));
    }

    pub fn accept_pending_ownership(origin, space_id: SpaceId) {
      let who = ensure_signed(origin)?;

      let transfer_to = Self::pending_space_owner(space_id).ok_or(Error::<T>::NoPendingTransferOnSpace)?;
      ensure!(who == transfer_to, Error::<T>::NotAllowedToAcceptOwnershipTransfer);

      // Here we know that the origin is eligible to become a new owner of this space.
      <PendingSpaceOwner<T>>::remove(space_id);

      if let Some(mut space) = Self::space_by_id(space_id) {
        space.owner = who.clone();
        <SpaceById<T>>::insert(space_id, space);
        Self::deposit_event(RawEvent::SpaceOwnershipTransfered(who, space_id));
      }
    }

    pub fn reject_pending_ownership(origin, space_id: SpaceId) {
      let who = ensure_signed(origin)?;

      let space = Self::space_by_id(space_id).ok_or(Error::<T>::SpaceNotFound)?;
      let transfer_to = Self::pending_space_owner(space_id).ok_or(Error::<T>::NoPendingTransferOnSpace)?;
      ensure!(who == transfer_to || who == space.owner, Error::<T>::NotAllowedToRejectOwnershipTransfer);

      <PendingSpaceOwner<T>>::remove(space_id);
      Self::deposit_event(RawEvent::SpaceOwnershipTransferRejected(who, space_id));
    }

    pub fn follow_space(origin, space_id: SpaceId) {
      let follower = ensure_signed(origin)?;

      let space = &mut (Self::space_by_id(space_id).ok_or(Error::<T>::SpaceNotFound)?);
      ensure!(!Self::space_followed_by_account((follower.clone(), space_id)), Error::<T>::AccountIsFollowingSpace);
      ensure!(!space.hidden, Error::<T>::BannedToFollowWhenHidden);

      Self::add_space_follower(follower, space)?;
      <SpaceById<T>>::insert(space_id, space);
    }

    pub fn unfollow_space(origin, space_id: SpaceId) {
      let follower = ensure_signed(origin)?;

      let space = &mut (Self::space_by_id(space_id).ok_or(Error::<T>::SpaceNotFound)?);
      ensure!(Self::space_followed_by_account((follower.clone(), space_id)), Error::<T>::AccountIsNotFollowingSpace);

      let mut social_account = Self::social_account_by_id(follower.clone()).ok_or(Error::<T>::SocialAccountNotFound)?;
      social_account.following_spaces_count = social_account.following_spaces_count
        .checked_sub(1)
        .ok_or(Error::<T>::UnderflowUnfollowingSpace)?;
      space.followers_count = space.followers_count.checked_sub(1).ok_or(Error::<T>::UnderflowUnfollowingSpace)?;

      if space.created.account != follower {
        let author = space.created.account.clone();
        if let Some(score_diff) = Self::account_reputation_diff_by_account((follower.clone(), author.clone(), ScoringAction::FollowSpace)) {
          space.score = space.score.checked_sub(score_diff as i32).ok_or(Error::<T>::OutOfBoundsUpdatingSpaceScore)?;
          Self::change_social_account_reputation(author, follower.clone(), -score_diff, ScoringAction::FollowSpace)?;
        }
      }

      <SpacesFollowedByAccount<T>>::mutate(follower.clone(), |space_ids| Self::vec_remove_on(space_ids, space_id));
      <SpaceFollowers<T>>::mutate(space_id, |account_ids| Self::vec_remove_on(account_ids, follower.clone()));
      <SpaceFollowedByAccount<T>>::remove((follower.clone(), space_id));
      <SocialAccountById<T>>::insert(follower.clone(), social_account);
      <SpaceById<T>>::insert(space_id, space);

      Self::deposit_event(RawEvent::SpaceUnfollowed(follower, space_id));
    }

    pub fn follow_account(origin, account: T::AccountId) {
      let follower = ensure_signed(origin)?;

      ensure!(follower != account, Error::<T>::AccountCannotFollowItself);
      ensure!(!<AccountFollowedByAccount<T>>::exists((follower.clone(), account.clone())), Error::<T>::AccountIsAlreadyFollowed);

      let mut follower_account = Self::get_or_new_social_account(follower.clone());
      let mut followed_account = Self::get_or_new_social_account(account.clone());

      follower_account.following_accounts_count = follower_account.following_accounts_count
        .checked_add(1).ok_or(Error::<T>::OverflowFollowingAccount)?;
      followed_account.followers_count = followed_account.followers_count
        .checked_add(1).ok_or(Error::<T>::OverflowFollowingAccount)?;

      Self::change_social_account_reputation(account.clone(), follower.clone(),
        Self::get_score_diff(follower_account.reputation, ScoringAction::FollowAccount),
        ScoringAction::FollowAccount
      )?;

      <SocialAccountById<T>>::insert(follower.clone(), follower_account);
      <SocialAccountById<T>>::insert(account.clone(), followed_account);
      <AccountsFollowedByAccount<T>>::mutate(follower.clone(), |ids| ids.push(account.clone()));
      <AccountFollowers<T>>::mutate(account.clone(), |ids| ids.push(follower.clone()));
      <AccountFollowedByAccount<T>>::insert((follower.clone(), account.clone()), true);

      Self::deposit_event(RawEvent::AccountFollowed(follower, account));
    }

    pub fn unfollow_account(origin, account: T::AccountId) {
      let follower = ensure_signed(origin)?;

      ensure!(follower != account, Error::<T>::AccountCannotUnfollowItself);

      let mut follower_account = Self::social_account_by_id(follower.clone()).ok_or(Error::<T>::FollowerAccountNotFound)?;
      let mut followed_account = Self::social_account_by_id(account.clone()).ok_or(Error::<T>::FollowedAccountNotFound)?;

      ensure!(<AccountFollowedByAccount<T>>::exists((follower.clone(), account.clone())), Error::<T>::AccountIsNotFollowed);

      follower_account.following_accounts_count = follower_account.following_accounts_count
        .checked_sub(1).ok_or(Error::<T>::UnderflowUnfollowingAccount)?;
      followed_account.followers_count = followed_account.followers_count
        .checked_sub(1).ok_or(Error::<T>::UnderflowUnfollowingAccount)?;

      let reputation_diff = Self::account_reputation_diff_by_account(
        (follower.clone(), account.clone(), ScoringAction::FollowAccount)
      ).ok_or(Error::<T>::ReputationDiffNotFound)?;
      Self::change_social_account_reputation(account.clone(), follower.clone(),
        reputation_diff,
        ScoringAction::FollowAccount
      )?;

      <SocialAccountById<T>>::insert(follower.clone(), follower_account);
      <SocialAccountById<T>>::insert(account.clone(), followed_account);
      <AccountsFollowedByAccount<T>>::mutate(follower.clone(), |account_ids| Self::vec_remove_on(account_ids, account.clone()));
      <AccountFollowers<T>>::mutate(account.clone(), |account_ids| Self::vec_remove_on(account_ids, follower.clone()));
      <AccountFollowedByAccount<T>>::remove((follower.clone(), account.clone()));

      Self::deposit_event(RawEvent::AccountUnfollowed(follower, account));
    }

    pub fn create_profile(origin, username: Vec<u8>, ipfs_hash: Vec<u8>) {
      let owner = ensure_signed(origin)?;

      let mut social_account = Self::get_or_new_social_account(owner.clone());
      ensure!(social_account.profile.is_none(), Error::<T>::ProfileAlreadyExists);
      Self::is_username_valid(username.clone())?;
      Utils::<T>::is_ipfs_hash_valid(ipfs_hash.clone())?;

      social_account.profile = Some(
        Profile {
          created: WhoAndWhen::<T>::new(owner.clone()),
          updated: None,
          username: username.clone(),
          ipfs_hash,
          edit_history: Vec::new()
        }
      );
      <AccountByProfileUsername<T>>::insert(username, owner.clone());
      <SocialAccountById<T>>::insert(owner.clone(), social_account);

      Self::deposit_event(RawEvent::ProfileCreated(owner));
    }

    pub fn update_profile(origin, update: ProfileUpdate) {
      let owner = ensure_signed(origin)?;

      let has_updates =
        update.username.is_some() ||
        update.ipfs_hash.is_some();

      ensure!(has_updates, Error::<T>::NoUpdatesInProfile);

      let mut social_account = Self::social_account_by_id(owner.clone()).ok_or(Error::<T>::SocialAccountNotFound)?;
      let mut profile = social_account.profile.ok_or(Error::<T>::ProfileDoesNotExist)?;
      let mut is_update_applied = false;
      let mut new_history_record = ProfileHistoryRecord {
        edited: WhoAndWhen::<T>::new(owner.clone()),
        old_data: ProfileUpdate {username: None, ipfs_hash: None}
      };

      if let Some(ipfs_hash) = update.ipfs_hash {
        if ipfs_hash != profile.ipfs_hash {
          Utils::<T>::is_ipfs_hash_valid(ipfs_hash.clone())?;
          new_history_record.old_data.ipfs_hash = Some(profile.ipfs_hash);
          profile.ipfs_hash = ipfs_hash;
          is_update_applied = true;
        }
      }

      if let Some(username) = update.username {
        if username != profile.username {
          Self::is_username_valid(username.clone())?;
          <AccountByProfileUsername<T>>::remove(profile.username.clone());
          <AccountByProfileUsername<T>>::insert(username.clone(), owner.clone());
          new_history_record.old_data.username = Some(profile.username);
          profile.username = username;
          is_update_applied = true;
        }
      }

      if is_update_applied {
        profile.updated = Some(WhoAndWhen::<T>::new(owner.clone()));
        profile.edit_history.push(new_history_record);
        social_account.profile = Some(profile);
        <SocialAccountById<T>>::insert(owner.clone(), social_account);

        Self::deposit_event(RawEvent::ProfileUpdated(owner));
      }
    }

    pub fn create_post(origin, space_id_opt: Option<SpaceId>, extension: PostExtension, ipfs_hash: Vec<u8>) {
      let owner = ensure_signed(origin)?;

      Utils::<T>::is_ipfs_hash_valid(ipfs_hash.clone())?;

      let new_post_id = Self::next_post_id();
      let new_post: Post<T> = Post::create(new_post_id, owner.clone(), space_id_opt, extension, ipfs_hash);

      // Get space from either from space_id_opt or extension if a Comment provided
      let mut space = new_post.get_space()?;
      ensure!(!space.hidden, Error::<T>::BannedToCreateWhenHidden);

      let root_post = &mut (new_post.get_root_post()?);
      ensure!(!root_post.hidden, Error::<T>::BannedToCreateWhenHidden);

      // Check permissions
      match extension {
        PostExtension::RegularPost | PostExtension::SharedPost(_) => {
          Self::ensure_account_has_space_permission(
            owner.clone(),
            &space,
            SpacePermission::CreatePosts,
            Error::<T>::NoPermissionToCreatePosts.into()
          )?;
        },
        PostExtension::Comment(_) => {
          Self::ensure_account_has_space_permission(
            owner.clone(),
            &space,
            SpacePermission::CreateComments,
            Error::<T>::NoPermissionToCreateComments.into()
          )?;
        }
      }

      match extension {
        PostExtension::RegularPost => {
          space.increment_posts_count()?;
        },
        PostExtension::SharedPost(post_id) => {
          let post = &mut (Self::post_by_id(post_id).ok_or(Error::<T>::OriginalPostNotFound)?);
          ensure!(!post.is_shared_post(), Error::<T>::CannotShareSharedPost);

          // TODO: maybe check multiple permissions per function call?
          Self::ensure_account_has_space_permission(
            owner.clone(),
            &post.get_space()?,
            SpacePermission::Share,
            Error::<T>::NoPermissionToShare.into()
          )?;

          space.posts_count = space.posts_count.checked_add(1).ok_or(Error::<T>::OverflowAddingPostOnSpace)?;
          Self::share_post(owner.clone(), post, new_post_id)?;
        },
        PostExtension::Comment(comment_ext) => {
          root_post.total_replies_count = root_post.total_replies_count.checked_add(1).ok_or(Error::<T>::OverflowAddingCommentOnPost)?;

          if let Some(parent_id) = comment_ext.parent_id {
            let mut parent_comment = Self::post_by_id(parent_id).ok_or(Error::<T>::UnknownParentComment)?;
            ensure!(parent_comment.is_comment(), Error::<T>::NotACommentByParentId);
            parent_comment.direct_replies_count = parent_comment.direct_replies_count.checked_add(1).ok_or(Error::<T>::OverflowAddingCommentOnPost)?;

            let mut ancestors = Self::get_ancestors(parent_id);
            ancestors[0] = parent_comment;
            ensure!(ancestors.len() < T::MaxCommentDepth::get() as usize, Error::<T>::MaxCommentDepthReached);
            for mut post in ancestors {
              post.total_replies_count = post.total_replies_count.checked_add(1).ok_or(Error::<T>::OverflowAddingCommentOnPost)?;
              <PostById<T>>::insert(post.id, post.clone());
            }

            ReplyIdsByPostId::mutate(parent_id, |ids| ids.push(new_post_id));
          } else {
            root_post.direct_replies_count = root_post.direct_replies_count.checked_add(1)
              .ok_or(Error::<T>::OverflowAddingCommentOnPost)?;

            ReplyIdsByPostId::mutate(comment_ext.root_post_id, |ids| ids.push(new_post_id));
          }

          Self::change_post_score_by_extension(owner.clone(), root_post, ScoringAction::CreateComment)?;

          <PostById<T>>::insert(comment_ext.root_post_id, root_post);
        }
      }

      if !new_post.is_comment() {
        <SpaceById<T>>::insert(space.id, space.clone());
        PostIdsBySpaceId::mutate(space.id, |ids| ids.push(new_post_id));
      }

      <PostById<T>>::insert(new_post_id, new_post);
      NextPostId::mutate(|n| { *n += 1; });

      Self::deposit_event(RawEvent::PostCreated(owner, new_post_id));
    }

    pub fn update_post(origin, post_id: PostId, update: PostUpdate) {
      let owner = ensure_signed(origin)?;

      let has_updates =
        update.space_id.is_some() ||
        update.ipfs_hash.is_some() ||
        update.hidden.is_some();

      ensure!(has_updates, Error::<T>::NoUpdatesInPost);

      let mut post = Self::post_by_id(post_id).ok_or(Error::<T>::PostNotFound)?;

      let is_owner = owner == post.created.account;
      let is_comment = post.is_comment();

      let permission_to_check: SpacePermission;
      let permission_error: DispatchError;

      if is_comment && is_owner {
        permission_to_check = SpacePermission::UpdateOwnComments;
        permission_error = Error::<T>::NoPermissionToUpdateOwnComments.into();
      } else if !is_comment && is_owner {
        permission_to_check = SpacePermission::UpdateOwnPosts;
        permission_error = Error::<T>::NoPermissionToUpdateOwnPosts.into();
      } else if !is_comment && !is_owner {
        permission_to_check = SpacePermission::UpdateAnyPosts;
        permission_error = Error::<T>::NoPermissionToUpdateAnyPosts.into();
      } else {
        return Err(Error::<T>::NotACommentAuthor.into());
      }

      Self::ensure_account_has_space_permission(
        owner.clone(),
        &post.get_space()?,
        permission_to_check,
        permission_error
      )?;

      let mut fields_updated = 0;
      let mut new_history_record = PostHistoryRecord {
        edited: WhoAndWhen::<T>::new(owner.clone()),
        old_data: PostUpdate {space_id: None, ipfs_hash: None, hidden: None}
      };

      if let Some(ipfs_hash) = update.ipfs_hash {
        if ipfs_hash != post.ipfs_hash {
          Utils::<T>::is_ipfs_hash_valid(ipfs_hash.clone())?;
          new_history_record.old_data.ipfs_hash = Some(post.ipfs_hash);
          post.ipfs_hash = ipfs_hash;
          fields_updated += 1;
        } else if post.is_comment() {
          return Err(Error::<T>::CommentIPFSHashNotDiffer.into());
        }
      }

      if let Some(hidden) = update.hidden {
        if hidden != post.hidden {
          new_history_record.old_data.hidden = Some(post.hidden);
          post.hidden = hidden;
          fields_updated += 1;
        }
      }

      // Move this post to another space:
      if let Some(space_id) = update.space_id {
        ensure!(!post.is_comment(), Error::<T>::CannotUpdateSpaceIdOnComment);

        if let Some(post_space_id) = post.space_id {
          if space_id != post_space_id {
            Space::<T>::ensure_space_stored(space_id)?;

            // Remove post_id from its old space:
            PostIdsBySpaceId::mutate(post_space_id, |post_ids| Self::vec_remove_on(post_ids, post_id));

            // Add post_id to its new space:
            PostIdsBySpaceId::mutate(space_id, |ids| ids.push(post_id));
            new_history_record.old_data.space_id = post.space_id;
            post.space_id = Some(space_id);
            fields_updated += 1;
          }
        }
      }

      // Update this post only if at least one field should be updated:
      if fields_updated > 0 {
        post.updated = Some(WhoAndWhen::<T>::new(owner.clone()));
        post.edit_history.push(new_history_record);
        <PostById<T>>::insert(post_id, post);

        Self::deposit_event(RawEvent::PostUpdated(owner, post_id));
      }
    }

    pub fn create_post_reaction(origin, post_id: PostId, kind: ReactionKind) {
      let owner = ensure_signed(origin)?;

      let post = &mut (Self::post_by_id(post_id).ok_or(Error::<T>::PostNotFound)?);
      ensure!(
        !<PostReactionIdByAccount<T>>::exists((owner.clone(), post_id)),
        Error::<T>::AccountAlreadyReacted
      );

      let space = post.get_space()?;
      ensure!(!space.hidden && !Self::is_root_post_hidden(post_id)?, Error::<T>::BannedToChangeReactionWhenHidden);

      let reaction_id = Self::new_reaction(owner.clone(), kind);

      match kind {
        ReactionKind::Upvote => {
          Self::ensure_account_has_space_permission(
            owner.clone(),
            &post.get_space()?,
            SpacePermission::Upvote,
            Error::<T>::NoPermissionToUpvote.into()
          )?;
          post.upvotes_count = post.upvotes_count.checked_add(1).ok_or(Error::<T>::OverflowUpvoting)?;
        },
        ReactionKind::Downvote => {
          Self::ensure_account_has_space_permission(
            owner.clone(),
            &post.get_space()?,
            SpacePermission::Downvote,
            Error::<T>::NoPermissionToDownvote.into()
          )?;
          post.downvotes_count = post.downvotes_count.checked_add(1).ok_or(Error::<T>::OverflowDownvoting)?;
        }
      }
      let action = Self::scoring_action_by_post_extension(post.extension, kind, false);

      if post.created.account != owner {
        Self::change_post_score_by_extension(owner.clone(), post, action)?;
      }
      else {
        <PostById<T>>::insert(post_id, post.clone());
      }

      ReactionIdsByPostId::mutate(post_id, |ids| ids.push(reaction_id));
      <PostReactionIdByAccount<T>>::insert((owner.clone(), post_id), reaction_id);
      Self::deposit_event(RawEvent::PostReactionCreated(owner, post_id, reaction_id));
    }

    pub fn update_post_reaction(origin, post_id: PostId, reaction_id: ReactionId, new_kind: ReactionKind) {
      let owner = ensure_signed(origin)?;

      ensure!(
        <PostReactionIdByAccount<T>>::exists((owner.clone(), post_id)),
        Error::<T>::AccountNotYetReacted
      );

      let mut reaction = Self::reaction_by_id(reaction_id).ok_or(Error::<T>::ReactionNotFound)?;
      let post = &mut (Self::post_by_id(post_id).ok_or(Error::<T>::PostNotFound)?);

      let space = post.get_space()?;
      ensure!(!space.hidden && !post.hidden, Error::<T>::BannedToChangeReactionWhenHidden);

      ensure!(owner == reaction.created.account, Error::<T>::NotAReactionOwner);
      ensure!(reaction.kind != new_kind, Error::<T>::NewReactionKindNotDiffer);

      reaction.kind = new_kind;
      reaction.updated = Some(WhoAndWhen::<T>::new(owner.clone()));

      match new_kind {
        ReactionKind::Upvote => {
          post.upvotes_count += 1;
          post.downvotes_count -= 1;
        },
        ReactionKind::Downvote => {
          post.downvotes_count += 1;
          post.upvotes_count -= 1;
        },
      }
      let action = Self::scoring_action_by_post_extension(post.extension, new_kind, false);
      let action_to_cancel = Self::scoring_action_by_post_extension(post.extension, new_kind, true);

      Self::change_post_score_by_extension(owner.clone(), post, action_to_cancel)?;
      Self::change_post_score_by_extension(owner.clone(), post, action)?;

      <ReactionById<T>>::insert(reaction_id, reaction);
      <PostById<T>>::insert(post_id, post);

      Self::deposit_event(RawEvent::PostReactionUpdated(owner, post_id, reaction_id));
    }

    pub fn delete_post_reaction(origin, post_id: PostId, reaction_id: ReactionId) {
      let owner = ensure_signed(origin)?;

      ensure!(
        <PostReactionIdByAccount<T>>::exists((owner.clone(), post_id)),
        Error::<T>::ReactionByAccountNotFound
      );

      let reaction = Self::reaction_by_id(reaction_id).ok_or(Error::<T>::ReactionNotFound)?;
      let post = &mut (Self::post_by_id(post_id).ok_or(Error::<T>::PostNotFound)?);

      ensure!(owner == reaction.created.account, Error::<T>::NotAReactionOwner);

      match reaction.kind {
        ReactionKind::Upvote => post.upvotes_count -= 1,
        ReactionKind::Downvote => post.downvotes_count -= 1,
      }
      let action_to_cancel = Self::scoring_action_by_post_extension(post.extension, reaction.kind, false);

      Self::change_post_score_by_extension(owner.clone(), post, action_to_cancel)?;

      <PostById<T>>::insert(post_id, post);
      <ReactionById<T>>::remove(reaction_id);
      ReactionIdsByPostId::mutate(post_id, |ids| Self::vec_remove_on(ids, reaction_id));
      <PostReactionIdByAccount<T>>::remove((owner.clone(), post_id));

      Self::deposit_event(RawEvent::PostReactionDeleted(owner, post_id, reaction_id));
    }
  }
}

decl_event!(
  pub enum Event<T> where
    <T as system::Trait>::AccountId,
   {
    SpaceCreated(AccountId, SpaceId),
    SpaceUpdated(AccountId, SpaceId),
    SpaceDeleted(AccountId, SpaceId),

    SpaceOwnershipTransferCreated(/* current owner */ AccountId, SpaceId, /* new owner */ AccountId),
    SpaceOwnershipTransfered(AccountId, SpaceId),
    SpaceOwnershipTransferRejected(AccountId, SpaceId),

    SpaceFollowed(AccountId, SpaceId),
    SpaceUnfollowed(AccountId, SpaceId),

    AccountReputationChanged(AccountId, ScoringAction, u32),

    AccountFollowed(AccountId, AccountId),
    AccountUnfollowed(AccountId, AccountId),

    PostCreated(AccountId, PostId),
    PostUpdated(AccountId, PostId),
    PostDeleted(AccountId, PostId),
    PostShared(AccountId, PostId),

    PostReactionCreated(AccountId, PostId, ReactionId),
    PostReactionUpdated(AccountId, PostId, ReactionId),
    PostReactionDeleted(AccountId, PostId, ReactionId),

    ProfileCreated(AccountId),
    ProfileUpdated(AccountId),
  }
);<|MERGE_RESOLUTION|>--- conflicted
+++ resolved
@@ -79,11 +79,7 @@
   pub upvotes_count: u16,
   pub downvotes_count: u16,
 
-<<<<<<< HEAD
   pub score: i32
-=======
-  pub score: i32,
->>>>>>> 0c64ee9d
 }
 
 #[derive(Encode, Decode, Clone, Eq, PartialEq, RuntimeDebug)]
