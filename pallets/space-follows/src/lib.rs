#![cfg_attr(not(feature = "std"), no_std)]

mod benchmarking;
pub mod weights;

use frame_support::{
    decl_error, decl_event, decl_module, decl_storage, ensure,
    dispatch::DispatchResult,
    weights::Weight
};
use sp_std::prelude::*;
use frame_system::{self as system, ensure_signed};

use df_traits::{
    SpaceFollowsProvider,
    moderation::IsAccountBlocked,
};
use pallet_profiles::{Module as Profiles, SocialAccountById};
use pallet_spaces::{BeforeSpaceCreated, Module as Spaces, Space, SpaceById};
use pallet_utils::{Error as UtilsError, SpaceId, remove_from_vec};

<<<<<<< HEAD
pub trait WeightInfo {
    fn follow_space() -> Weight;
    fn unfollow_space() -> Weight;
}
=======
pub mod rpc;
>>>>>>> 7128e347

/// The pallet's configuration trait.
pub trait Trait: system::Trait
    + pallet_utils::Trait
    + pallet_spaces::Trait
    + pallet_profiles::Trait
{
    /// The overarching event type.
    type Event: From<Event<Self>> + Into<<Self as system::Trait>::Event>;

    type BeforeSpaceFollowed: BeforeSpaceFollowed<Self>;

    type BeforeSpaceUnfollowed: BeforeSpaceUnfollowed<Self>;

    type WeightInfo: WeightInfo;
}

decl_error! {
    pub enum Error for Module<T: Trait> {
        /// Social account was not found by id.
        SocialAccountNotFound,
        /// Account is already a space follower.
        AlreadySpaceFollower,
        /// Account is not a space follower.
        NotSpaceFollower,
        /// Not allowed to follow a hidden space.
        CannotFollowHiddenSpace,
    }
}

// This pallet's storage items.
decl_storage! {
    trait Store for Module<T: Trait> as SpaceFollowsModule {
        pub SpaceFollowers get(fn space_followers):
            map hasher(twox_64_concat) SpaceId => Vec<T::AccountId>;

        pub SpaceFollowedByAccount get(fn space_followed_by_account):
            map hasher(blake2_128_concat) (T::AccountId, SpaceId) => bool;

        pub SpacesFollowedByAccount get(fn spaces_followed_by_account):
            map hasher(blake2_128_concat) T::AccountId => Vec<SpaceId>;
    }
}

decl_event!(
    pub enum Event<T> where
        <T as system::Trait>::AccountId,
    {
        SpaceFollowed(/* follower */ AccountId, /* following */ SpaceId),
        SpaceUnfollowed(/* follower */ AccountId, /* unfollowing */ SpaceId),
    }
);

// The pallet's dispatchable functions.
decl_module! {
  pub struct Module<T: Trait> for enum Call where origin: T::Origin {
    // Initializing errors
    type Error = Error<T>;

    // Initializing events
    fn deposit_event() = default;

    #[weight = <T as Trait>::WeightInfo::follow_space()]
    pub fn follow_space(origin, space_id: SpaceId) -> DispatchResult {
      let follower = ensure_signed(origin)?;

      ensure!(!Self::space_followed_by_account((follower.clone(), space_id)), Error::<T>::AlreadySpaceFollower);

      let space = &mut Spaces::require_space(space_id)?;
      ensure!(!space.hidden, Error::<T>::CannotFollowHiddenSpace);

      ensure!(T::IsAccountBlocked::is_allowed_account(follower.clone(), space.id), UtilsError::<T>::AccountIsBlocked);

      Self::add_space_follower(follower, space)?;
      <SpaceById<T>>::insert(space_id, space);

      Ok(())
    }

    #[weight = <T as Trait>::WeightInfo::unfollow_space()]
    pub fn unfollow_space(origin, space_id: SpaceId) -> DispatchResult {
      let follower = ensure_signed(origin)?;

      ensure!(Self::space_followed_by_account((follower.clone(), space_id)), Error::<T>::NotSpaceFollower);

      Self::unfollow_space_by_account(follower, space_id)
    }
  }
}

impl<T: Trait> Module<T> {
    fn add_space_follower(follower: T::AccountId, space: &mut Space<T>) -> DispatchResult {
        space.inc_followers();

        let mut social_account = Profiles::get_or_new_social_account(follower.clone());
        social_account.inc_following_spaces();

        T::BeforeSpaceFollowed::before_space_followed(
            follower.clone(), social_account.reputation, space)?;

        let space_id = space.id;
        <SpaceFollowers<T>>::mutate(space_id, |followers| followers.push(follower.clone()));
        <SpaceFollowedByAccount<T>>::insert((follower.clone(), space_id), true);
        <SpacesFollowedByAccount<T>>::mutate(follower.clone(), |space_ids| space_ids.push(space_id));
        <SocialAccountById<T>>::insert(follower.clone(), social_account);

        Self::deposit_event(RawEvent::SpaceFollowed(follower, space_id));

        Ok(())
    }

    pub fn unfollow_space_by_account(follower: T::AccountId, space_id: SpaceId) -> DispatchResult {
        let space = &mut Spaces::require_space(space_id)?;
        space.dec_followers();

        let mut social_account = Profiles::social_account_by_id(follower.clone()).ok_or(Error::<T>::SocialAccountNotFound)?;
        social_account.dec_following_spaces();

        T::BeforeSpaceUnfollowed::before_space_unfollowed(follower.clone(), space)?;

        <SpacesFollowedByAccount<T>>::mutate(follower.clone(), |space_ids| remove_from_vec(space_ids, space_id));
        <SpaceFollowers<T>>::mutate(space_id, |account_ids| remove_from_vec(account_ids, follower.clone()));
        <SpaceFollowedByAccount<T>>::remove((follower.clone(), space_id));
        <SocialAccountById<T>>::insert(follower.clone(), social_account);
        <SpaceById<T>>::insert(space_id, space);

        Self::deposit_event(RawEvent::SpaceUnfollowed(follower, space_id));
        Ok(())
    }
}

impl<T: Trait> SpaceFollowsProvider<T::AccountId> for Module<T> {
    fn is_space_follower(account: T::AccountId, space_id: SpaceId) -> bool {
        Module::<T>::space_followed_by_account((account, space_id))
    }
}

impl<T: Trait> BeforeSpaceCreated<T> for Module<T> {
    fn before_space_created(creator: T::AccountId, space: &mut Space<T>) -> DispatchResult {
        // Make a space creator the first follower of this space:
        Module::<T>::add_space_follower(creator, space)
    }
}

/// Handler that will be called right before the space is followed.
pub trait BeforeSpaceFollowed<T: Trait> {
    fn before_space_followed(follower: T::AccountId, follower_reputation: u32, space: &mut Space<T>) -> DispatchResult;
}

impl<T: Trait> BeforeSpaceFollowed<T> for () {
    fn before_space_followed(_follower: T::AccountId, _follower_reputation: u32, _space: &mut Space<T>) -> DispatchResult {
        Ok(())
    }
}

/// Handler that will be called right before the space is unfollowed.
pub trait BeforeSpaceUnfollowed<T: Trait> {
    fn before_space_unfollowed(follower: T::AccountId, space: &mut Space<T>) -> DispatchResult;
}

impl<T: Trait> BeforeSpaceUnfollowed<T> for () {
    fn before_space_unfollowed(_follower: T::AccountId, _space: &mut Space<T>) -> DispatchResult {
        Ok(())
    }
}<|MERGE_RESOLUTION|>--- conflicted
+++ resolved
@@ -19,14 +19,12 @@
 use pallet_spaces::{BeforeSpaceCreated, Module as Spaces, Space, SpaceById};
 use pallet_utils::{Error as UtilsError, SpaceId, remove_from_vec};
 
-<<<<<<< HEAD
+pub mod rpc;
+
 pub trait WeightInfo {
     fn follow_space() -> Weight;
     fn unfollow_space() -> Weight;
 }
-=======
-pub mod rpc;
->>>>>>> 7128e347
 
 /// The pallet's configuration trait.
 pub trait Trait: system::Trait
