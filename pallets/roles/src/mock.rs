use super::*;

use sp_core::H256;
use sp_std::{
    collections::btree_set::BTreeSet,
    prelude::Vec,
};
use sp_io::TestExternalities;

use sp_runtime::{
    traits::{BlakeTwo256, IdentityLookup}, testing::Header,
};
use frame_support::{
<<<<<<< HEAD
    impl_outer_origin, parameter_types, assert_ok,
    weights::Weight,
    dispatch::{DispatchResult}
};
use frame_system as system;

use pallet_permissions::{SpacePermission, SpacePermission as SP};
use pallet_utils::{SpaceId, User, Content};

impl_outer_origin! {
  pub enum Origin for Test {}
}

#[derive(Clone, Eq, PartialEq)]
pub struct Test;
=======
    parameter_types, assert_ok,
    dispatch::{DispatchResult, DispatchError}
};
use frame_system as system;

use pallet_permissions::{
    SpacePermission,
    SpacePermission as SP,
};
use df_traits::{SpaceForRoles, SpaceFollowsProvider, SpaceForRolesProvider};
use pallet_utils::{SpaceId, User, Content, DEFAULT_MIN_HANDLE_LEN, DEFAULT_MAX_HANDLE_LEN};

use crate as roles;

type UncheckedExtrinsic = frame_system::mocking::MockUncheckedExtrinsic<Test>;
type Block = frame_system::mocking::MockBlock<Test>;

frame_support::construct_runtime!(
    pub enum Test where
        Block = Block,
        NodeBlock = Block,
        UncheckedExtrinsic = UncheckedExtrinsic,
    {
        System: system::{Module, Call, Config, Storage, Event<T>},
        Balances: pallet_balances::{Module, Call, Storage, Config<T>, Event<T>},
        Timestamp: pallet_timestamp::{Module, Call, Storage, Inherent},
        Roles: roles::{Module, Call, Storage, Event<T>},
        Utils: pallet_utils::{Module, Storage, Event<T>, Config<T>},
    }
);
>>>>>>> 1f4e3eb1

parameter_types! {
    pub const BlockHashCount: u64 = 250;
    pub BlockWeights: frame_system::limits::BlockWeights =
        frame_system::limits::BlockWeights::simple_max(1024);
}
impl system::Config for Test {
    type BaseCallFilter = ();
    type BlockWeights = ();
    type BlockLength = ();
    type DbWeight = ();
    type Origin = Origin;
    type Index = u64;
    type BlockNumber = BlockNumber;
    type Hash = H256;
    type Call = Call;
    type Hashing = BlakeTwo256;
    type AccountId = AccountId;
    type Lookup = IdentityLookup<Self::AccountId>;
    type Header = Header;
    type Event = Event;
    type BlockHashCount = BlockHashCount;
    type Version = ();
    type PalletInfo = PalletInfo;
    type AccountData = pallet_balances::AccountData<u64>;
    type OnNewAccount = ();
    type OnKilledAccount = ();
    type SystemWeightInfo = ();
    type SS58Prefix = ();
}

parameter_types! {
    pub const MinimumPeriod: u64 = 5;
}

impl pallet_timestamp::Config for Test {
    type Moment = u64;
    type OnTimestampSet = ();
    type MinimumPeriod = MinimumPeriod;
    type WeightInfo = ();
}

parameter_types! {
	pub const ExistentialDeposit: u64 = 1;
}

impl pallet_balances::Config for Test {
    type Balance = u64;
    type DustRemoval = ();
    type Event = Event;
    type ExistentialDeposit = ExistentialDeposit;
    type AccountStore = System;
    type WeightInfo = ();
    type MaxLocks = ();
}

parameter_types! {}

impl pallet_spaces::Trait for Test {
    type Event = ();
    type Currency = Balances;
    type Roles = Roles;
    type SpaceFollows = ();
    type BeforeSpaceCreated = ();
    type AfterSpaceUpdated = ();
    type IsAccountBlocked = ();
    type IsContentBlocked = ();
    type HandleDeposit = ();
    type WeightInfo = ();
}

parameter_types! {
    pub const MinHandleLen: u32 = DEFAULT_MIN_HANDLE_LEN;
    pub const MaxHandleLen: u32 = DEFAULT_MAX_HANDLE_LEN;
}

impl pallet_utils::Config for Test {
    type Event = Event;
    type Currency = Balances;
    type MinHandleLen = MinHandleLen;
    type MaxHandleLen = MaxHandleLen;
}

use pallet_permissions::default_permissions::DefaultSpacePermissions;

impl pallet_permissions::Config for Test {
    type DefaultSpacePermissions = DefaultSpacePermissions;
}

parameter_types! {
  pub const MaxUsersToProcessPerDeleteRole: u16 = 20;
}

impl Config for Test {
    type Event = Event;
    type MaxUsersToProcessPerDeleteRole = MaxUsersToProcessPerDeleteRole;
    type IsAccountBlocked = ();
    type IsContentBlocked = ();
    type WeightInfo = ();
}

<<<<<<< HEAD
type System = system::Module<Test>;
type Balances = pallet_balances::Module<Test>;
type Spaces = pallet_spaces::Module<Test>;
pub(crate) type Roles = Module<Test>;

pub type AccountId = u64;
pub type BlockNumber = u64;

pub struct ExtBuilder;
=======
pub type AccountId = u64;
pub type BlockNumber = u64;

impl<T: Config> SpaceForRolesProvider for Module<T> {
    type AccountId = AccountId;

    // This function should return an error every time Space doesn't exist by SpaceId
    // Currently, we have a list of valid space id's to check
    fn get_space(id: SpaceId) -> Result<SpaceForRoles<Self::AccountId>, DispatchError> {
        if self::valid_space_ids().contains(&id) {
            return Ok(SpaceForRoles { owner: ACCOUNT1, permissions: None })
        }
>>>>>>> 1f4e3eb1

impl ExtBuilder {
    pub fn build() -> TestExternalities {
        let storage = system::GenesisConfig::default()
            .build_storage::<Test>()
            .unwrap();

<<<<<<< HEAD
=======
impl<T: Config> SpaceFollowsProvider for Module<T> {
    type AccountId = AccountId;
>>>>>>> 1f4e3eb1

        let mut ext = TestExternalities::from(storage);

        ext.execute_with(|| {
            System::set_block_number(1);
            assert_ok!(Spaces::create_space(Origin::signed(ACCOUNT1), None, None, Content::None, None));
        });

        ext
    }

    pub fn build_without_space() -> TestExternalities {
        let storage = system::GenesisConfig::default()
            .build_storage::<Test>()
            .unwrap();

        let mut ext = TestExternalities::from(storage);

        ext.execute_with(|| System::set_block_number(1));

        ext
    }

    pub fn build_with_a_few_roles_granted_to_account2() -> TestExternalities {
        let storage = system::GenesisConfig::default()
            .build_storage::<Test>()
            .unwrap();

        let mut ext = TestExternalities::from(storage);
        ext.execute_with(|| {
            System::set_block_number(1);
            let user = User::Account(ACCOUNT2);

            assert_ok!(Spaces::create_space(Origin::signed(ACCOUNT1), None, None, Content::None, None));

            assert_ok!(
            _create_role(
                None,
                None,
                None,
                None,
                Some(self::permission_set_random())
            )
        ); // RoleId 1
            assert_ok!(_create_default_role()); // RoleId 2

            assert_ok!(_grant_role(None, Some(ROLE1), Some(vec![user.clone()])));
            assert_ok!(_grant_role(None, Some(ROLE2), Some(vec![user])));
        });

        ext
    }
}


pub(crate) const ACCOUNT1: AccountId = 1;
pub(crate) const ACCOUNT2: AccountId = 2;
pub(crate) const ACCOUNT3: AccountId = 3;

pub(crate) const ROLE1: RoleId = 1;
pub(crate) const ROLE2: RoleId = 2;
pub(crate) const ROLE3: RoleId = 3;
pub(crate) const ROLE4: RoleId = 4;

pub(crate) const SPACE1: SpaceId = 1001;
pub(crate) const SPACE2: SpaceId = 1002;

pub(crate) fn default_role_content_ipfs() -> Content {
    Content::IPFS(b"QmRAQB6YaCyidP37UdDnjFY5vQuiBrcqdyoW1CuDgwxkD4".to_vec())
}

pub(crate) fn updated_role_content_ipfs() -> Content {
    Content::IPFS(b"QmZENA8YaCyidP37UdDnjFY5vQuiBrcqdyoW1CuDaazhR8".to_vec())
}

pub(crate) fn invalid_role_content_ipfs() -> Content {
    Content::IPFS(b"QmRAQB6DaazhR8".to_vec())
}

/// Permissions Set that includes next permission: ManageRoles
pub(crate) fn permission_set_default() -> Vec<SpacePermission> {
    vec![SP::ManageRoles]
}

/// Permissions Set that includes next permissions: ManageRoles, CreatePosts
pub(crate) fn permission_set_updated() -> Vec<SpacePermission> {
    vec![SP::ManageRoles, SP::CreatePosts]
}

/// Permissions Set that includes random permissions
pub(crate) fn permission_set_random() -> Vec<SpacePermission> {
    vec![SP::CreatePosts, SP::UpdateOwnPosts, SP::UpdateAnyPost, SP::UpdateEntityStatus]
}

/// Permissions Set that includes nothing
pub(crate) fn permission_set_empty() -> Vec<SpacePermission> {
    vec![]
}

pub(crate) fn role_update(disabled: Option<bool>, content: Option<Content>, permissions: Option<BTreeSet<SpacePermission>>) -> RoleUpdate {
    RoleUpdate {
        disabled,
        content,
        permissions,
    }
}


pub(crate) fn _create_default_role() -> DispatchResult {
    _create_role(None, None, None, None, None)
}

pub(crate) fn _create_role(
    origin: Option<Origin>,
    space_id: Option<SpaceId>,
    time_to_live: Option<Option<BlockNumber>>,
    content: Option<Content>,
    permissions: Option<Vec<SpacePermission>>,
) -> DispatchResult {
    Roles::create_role(
        origin.unwrap_or_else(|| Origin::signed(ACCOUNT1)),
        space_id.unwrap_or(SPACE1),
        time_to_live.unwrap_or_default(), // Should return 'None'
        content.unwrap_or_else(self::default_role_content_ipfs),
        permissions.unwrap_or_else(self::permission_set_default),
    )
}

pub(crate) fn _update_default_role() -> DispatchResult {
    _update_role(None, None, None)
}

pub(crate) fn _update_role(
    origin: Option<Origin>,
    role_id: Option<RoleId>,
    update: Option<RoleUpdate>
) -> DispatchResult {
    Roles::update_role(
        origin.unwrap_or_else(|| Origin::signed(ACCOUNT1)),
        role_id.unwrap_or(ROLE1),
        update.unwrap_or_else(|| self::role_update(
            Some(true),
            Some(self::updated_role_content_ipfs()),
            Some(self::permission_set_updated().into_iter().collect())
        )),
    )
}

pub(crate) fn _grant_default_role() -> DispatchResult {
    _grant_role(None, None, None)
}

pub(crate) fn _grant_role(
    origin: Option<Origin>,
    role_id: Option<RoleId>,
    users: Option<Vec<User<AccountId>>>
) -> DispatchResult {
    Roles::grant_role(
        origin.unwrap_or_else(|| Origin::signed(ACCOUNT1)),
        role_id.unwrap_or(ROLE1),
        users.unwrap_or_else(|| vec![User::Account(ACCOUNT2)])
    )
}

pub(crate) fn _revoke_default_role() -> DispatchResult {
    _revoke_role(None, None, None)
}

pub(crate) fn _revoke_role(
    origin: Option<Origin>,
    role_id: Option<RoleId>,
    users: Option<Vec<User<AccountId>>>
) -> DispatchResult {
    Roles::revoke_role(
        origin.unwrap_or_else(|| Origin::signed(ACCOUNT1)),
        role_id.unwrap_or(ROLE1),
        users.unwrap_or_else(|| vec![User::Account(ACCOUNT2)])
    )
}

pub(crate) fn _delete_default_role() -> DispatchResult {
    _delete_role(None, None)
}

pub(crate) fn _delete_role(
    origin: Option<Origin>,
    role_id: Option<RoleId>
) -> DispatchResult {
    Roles::delete_role(
        origin.unwrap_or_else(|| Origin::signed(ACCOUNT1)),
        role_id.unwrap_or(ROLE1)
    )
}<|MERGE_RESOLUTION|>--- conflicted
+++ resolved
@@ -11,24 +11,8 @@
     traits::{BlakeTwo256, IdentityLookup}, testing::Header,
 };
 use frame_support::{
-<<<<<<< HEAD
     impl_outer_origin, parameter_types, assert_ok,
     weights::Weight,
-    dispatch::{DispatchResult}
-};
-use frame_system as system;
-
-use pallet_permissions::{SpacePermission, SpacePermission as SP};
-use pallet_utils::{SpaceId, User, Content};
-
-impl_outer_origin! {
-  pub enum Origin for Test {}
-}
-
-#[derive(Clone, Eq, PartialEq)]
-pub struct Test;
-=======
-    parameter_types, assert_ok,
     dispatch::{DispatchResult, DispatchError}
 };
 use frame_system as system;
@@ -37,7 +21,6 @@
     SpacePermission,
     SpacePermission as SP,
 };
-use df_traits::{SpaceForRoles, SpaceFollowsProvider, SpaceForRolesProvider};
 use pallet_utils::{SpaceId, User, Content, DEFAULT_MIN_HANDLE_LEN, DEFAULT_MAX_HANDLE_LEN};
 
 use crate as roles;
@@ -58,7 +41,6 @@
         Utils: pallet_utils::{Module, Storage, Event<T>, Config<T>},
     }
 );
->>>>>>> 1f4e3eb1
 
 parameter_types! {
     pub const BlockHashCount: u64 = 250;
@@ -160,30 +142,10 @@
     type WeightInfo = ();
 }
 
-<<<<<<< HEAD
-type System = system::Module<Test>;
-type Balances = pallet_balances::Module<Test>;
-type Spaces = pallet_spaces::Module<Test>;
-pub(crate) type Roles = Module<Test>;
-
 pub type AccountId = u64;
 pub type BlockNumber = u64;
 
 pub struct ExtBuilder;
-=======
-pub type AccountId = u64;
-pub type BlockNumber = u64;
-
-impl<T: Config> SpaceForRolesProvider for Module<T> {
-    type AccountId = AccountId;
-
-    // This function should return an error every time Space doesn't exist by SpaceId
-    // Currently, we have a list of valid space id's to check
-    fn get_space(id: SpaceId) -> Result<SpaceForRoles<Self::AccountId>, DispatchError> {
-        if self::valid_space_ids().contains(&id) {
-            return Ok(SpaceForRoles { owner: ACCOUNT1, permissions: None })
-        }
->>>>>>> 1f4e3eb1
 
 impl ExtBuilder {
     pub fn build() -> TestExternalities {
@@ -191,11 +153,6 @@
             .build_storage::<Test>()
             .unwrap();
 
-<<<<<<< HEAD
-=======
-impl<T: Config> SpaceFollowsProvider for Module<T> {
-    type AccountId = AccountId;
->>>>>>> 1f4e3eb1
 
         let mut ext = TestExternalities::from(storage);
 
