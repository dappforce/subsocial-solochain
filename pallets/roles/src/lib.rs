--- conflicted
+++ resolved
@@ -90,16 +90,10 @@
 }
 
 /// The pallet's configuration trait.
-<<<<<<< HEAD
-pub trait Trait: system::Trait
-    + pallet_permissions::Trait
-    + pallet_spaces::Trait
-    + pallet_utils::Trait
-=======
 pub trait Config: system::Config
     + pallet_permissions::Config
+    + pallet_spaces::Config
     + pallet_utils::Config
->>>>>>> 1f4e3eb1
 {
     /// The overarching event type.
     type Event: From<Event<Self>> + Into<<Self as system::Config>::Event>;
