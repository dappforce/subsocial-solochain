--- conflicted
+++ resolved
@@ -198,21 +198,13 @@
     // Initializing events
     fn deposit_event() = default;
 
-<<<<<<< HEAD
-    /// Create a new role in a space with a list of permissions.
-    /// `content` points to the off-chain content with such additional info about this role
-    /// as its name, description, color, etc.
-    /// Only the space owner or a user with `ManageRoles` permission call this dispatch.
-    #[weight = <T as Trait>::WeightInfo::create_role()]
-=======
     /// Create a new role, with a list of permissions, within a given space.
     ///
     /// `content` can optionally contain additional information associated with a role, 
     /// such as a name, description, and image for a role. This may be useful for end users.
     ///
     /// Only the space owner or a user with `ManageRoles` permission can call this dispatch.
-    #[weight = 10_000 + T::DbWeight::get().reads_writes(2, 3)]
->>>>>>> 7128e347
+    #[weight = <T as Trait>::WeightInfo::create_role()]
     pub fn create_role(
       origin,
       space_id: SpaceId,
@@ -243,15 +235,9 @@
       Ok(())
     }
 
-<<<<<<< HEAD
-    /// Update an existing role by its id.
-    /// Only the space owner or a user with `ManageRoles` permission call this dispatch.
+    /// Update an existing role by a given id.
+    /// Only the space owner or a user with `ManageRoles` permission can call this dispatch.
     #[weight = <T as Trait>::WeightInfo::update_role()]
-=======
-    /// Update an existing role by a given id.
-    /// Only the space owner or a user with `ManageRoles` permission can call this dispatch.
-    #[weight = 10_000 + T::DbWeight::get().reads_writes(2, 1)]
->>>>>>> 7128e347
     pub fn update_role(origin, role_id: RoleId, update: RoleUpdate) -> DispatchResult {
       let who = ensure_signed(origin)?;
 
@@ -305,15 +291,9 @@
       Ok(())
     }
 
-<<<<<<< HEAD
-    /// Delete a role from all associated storage items.
-    /// Only the space owner or a user with `ManageRoles` permission call this dispatch.
+    /// Delete a given role and clean all associated storage items.
+    /// Only the space owner or a user with `ManageRoles` permission can call this dispatch.
     #[weight = <T as Trait>::WeightInfo::delete_role()]
-=======
-    /// Delete a given role and clean all associated storage items.
-    /// Only the space owner or a user with `ManageRoles` permission can call this dispatch.
-    #[weight = 1_000_000 + T::DbWeight::get().reads_writes(6, 5)]
->>>>>>> 7128e347
     pub fn delete_role(origin, role_id: RoleId) -> DispatchResult {
       let who = ensure_signed(origin)?;
 
@@ -343,15 +323,9 @@
       Ok(())
     }
 
-<<<<<<< HEAD
-    /// Grant a role to a list of users.
-    /// Only the space owner or a user with `ManageRoles` permission call this dispatch.
+    /// Grant a given role to a list of users.
+    /// Only the space owner or a user with `ManageRoles` permission can call this dispatch.
     #[weight = <T as Trait>::WeightInfo::grant_role()]
-=======
-    /// Grant a given role to a list of users.
-    /// Only the space owner or a user with `ManageRoles` permission can call this dispatch.
-    #[weight = 1_000_000 + T::DbWeight::get().reads_writes(4, 2)]
->>>>>>> 7128e347
     pub fn grant_role(origin, role_id: RoleId, users: Vec<User<T::AccountId>>) -> DispatchResult {
       let who = ensure_signed(origin)?;
 
@@ -375,15 +349,9 @@
       Ok(())
     }
 
-<<<<<<< HEAD
-    /// Revoke a role from a list of users.
-    /// Only the space owner or a user with `ManageRoles` permission call this dispatch.
+    /// Revoke a given role from a list of users.
+    /// Only the space owner or a user with `ManageRoles` permission can call this dispatch.
     #[weight = <T as Trait>::WeightInfo::revoke_role()]
-=======
-    /// Revoke a given role from a list of users.
-    /// Only the space owner or a user with `ManageRoles` permission can call this dispatch.
-    #[weight = 1_000_000 + T::DbWeight::get().reads_writes(4, 2)]
->>>>>>> 7128e347
     pub fn revoke_role(origin, role_id: RoleId, users: Vec<User<T::AccountId>>) -> DispatchResult {
       let who = ensure_signed(origin)?;
 
