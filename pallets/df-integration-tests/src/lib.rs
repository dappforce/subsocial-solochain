#![cfg_attr(not(feature = "std"), no_std)]

#[cfg(test)]
mod tests {
    use frame_support::{
        assert_ok, assert_noop,
        impl_outer_origin, parameter_types,
        weights::Weight,
        dispatch::DispatchResult,
        storage::StorageMap,
    };
    use sp_core::H256;
    use sp_io::TestExternalities;
    use sp_std::iter::FromIterator;
    use sp_runtime::{
        traits::{BlakeTwo256, IdentityLookup},
        testing::Header,
        Perbill,
    };
    use frame_system::{self as system};

    use pallet_permissions::{
        SpacePermission,
        SpacePermission as SP,
        SpacePermissionSet,
        SpacePermissions,
    };
    use pallet_posts::{PostId, Post, PostUpdate, PostExtension, Comment, Error as PostsError};
    use pallet_profiles::{ProfileUpdate, Error as ProfilesError};
    use pallet_profile_follows::Error as ProfileFollowsError;
    use pallet_reactions::{ReactionId, ReactionKind, PostReactionScores, Error as ReactionsError};
    use pallet_scores::ScoringAction;
    use pallet_spaces::{SpaceById, SpaceUpdate, Error as SpacesError};
    use pallet_space_follows::Error as SpaceFollowsError;
    use pallet_space_ownership::Error as SpaceOwnershipError;
    use pallet_utils::{SpaceId, Error as UtilsError, User, Content};
    use pallet_moderation::{EntityId, EntityStatus, ReportId};

    impl_outer_origin! {
        pub enum Origin for TestRuntime {}
    }

    #[derive(Clone, Eq, PartialEq)]
    pub struct TestRuntime;

    parameter_types! {
        pub const BlockHashCount: u64 = 250;
        pub const MaximumBlockWeight: Weight = 1024;
        pub const MaximumBlockLength: u32 = 2 * 1024;
        pub const AvailableBlockRatio: Perbill = Perbill::from_percent(75);
    }

    impl system::Trait for TestRuntime {
        type BaseCallFilter = ();
        type Origin = Origin;
        type Call = ();
        type Index = u64;
        type BlockNumber = u64;
        type Hash = H256;
        type Hashing = BlakeTwo256;
        type AccountId = u64;
        type Lookup = IdentityLookup<Self::AccountId>;
        type Header = Header;
        type Event = ();
        type BlockHashCount = BlockHashCount;
        type MaximumBlockWeight = MaximumBlockWeight;
        type DbWeight = ();
        type BlockExecutionWeight = ();
        type ExtrinsicBaseWeight = ();
        type MaximumExtrinsicWeight = MaximumBlockWeight;
        type MaximumBlockLength = MaximumBlockLength;
        type AvailableBlockRatio = AvailableBlockRatio;
        type Version = ();
        type ModuleToIndex = ();
        type AccountData = pallet_balances::AccountData<u64>;
        type OnNewAccount = ();
        type OnKilledAccount = ();
    }

    parameter_types! {
        pub const MinimumPeriod: u64 = 5;
    }

    impl pallet_timestamp::Trait for TestRuntime {
        type Moment = u64;
        type OnTimestampSet = ();
        type MinimumPeriod = MinimumPeriod;
    }

    parameter_types! {
        pub const ExistentialDeposit: u64 = 1;
    }

    impl pallet_balances::Trait for TestRuntime {
        type Balance = u64;
        type DustRemoval = ();
        type Event = ();
        type ExistentialDeposit = ExistentialDeposit;
        type AccountStore = System;
    }

    parameter_types! {
      pub const IpfsCidLen: u32 = 46;
      pub const MinHandleLen: u32 = 5;
      pub const MaxHandleLen: u32 = 50;
    }

    impl pallet_utils::Trait for TestRuntime {
        type Event = ();
        type Currency = Balances;
        type IpfsCidLen = IpfsCidLen;
        type MinHandleLen = MinHandleLen;
        type MaxHandleLen = MaxHandleLen;
    }

    parameter_types! {
      pub DefaultSpacePermissions: SpacePermissions = SpacePermissions {

        // No permissions disabled by default
        none: None,

        everyone: Some(SpacePermissionSet::from_iter(vec![
            SP::UpdateOwnSubspaces,
            SP::DeleteOwnSubspaces,
            SP::HideOwnSubspaces,

            SP::UpdateOwnPosts,
            SP::DeleteOwnPosts,
            SP::HideOwnPosts,

            SP::CreateComments,
            SP::UpdateOwnComments,
            SP::DeleteOwnComments,
            SP::HideOwnComments,

            SP::Upvote,
            SP::Downvote,
            SP::Share,
        ].into_iter())),

        // Followers can do everything that everyone else can.
        follower: None,

        space_owner: Some(SpacePermissionSet::from_iter(vec![
            SP::ManageRoles,
            SP::RepresentSpaceInternally,
            SP::RepresentSpaceExternally,
            SP::OverrideSubspacePermissions,
            SP::OverridePostPermissions,

            SP::CreateSubspaces,
            SP::CreatePosts,

            SP::UpdateSpace,
            SP::UpdateAnySubspace,
            SP::UpdateAnyPost,

            SP::DeleteAnySubspace,
            SP::DeleteAnyPost,

            SP::HideAnySubspace,
            SP::HideAnyPost,
            SP::HideAnyComment,

            SP::SuggestEntityStatus,
            SP::UpdateEntityStatus,

            SP::UpdateSpaceSettings,
        ].into_iter())),
      };
    }

    impl pallet_permissions::Trait for TestRuntime {
        type DefaultSpacePermissions = DefaultSpacePermissions;
    }

    parameter_types! {
        pub const MaxCommentDepth: u32 = 10;
    }

    impl pallet_posts::Trait for TestRuntime {
        type Event = ();
        type MaxCommentDepth = MaxCommentDepth;
        type PostScores = Scores;
        type AfterPostUpdated = PostHistory;
        type IsPostBlocked = Moderation;
    }

    parameter_types! {}

    impl pallet_post_history::Trait for TestRuntime {}

    parameter_types! {}

    impl pallet_profile_follows::Trait for TestRuntime {
        type Event = ();
        type BeforeAccountFollowed = Scores;
        type BeforeAccountUnfollowed = Scores;
    }

    parameter_types! {}

    impl pallet_profiles::Trait for TestRuntime {
        type Event = ();
        type AfterProfileUpdated = ProfileHistory;
    }

    parameter_types! {}

    impl pallet_profile_history::Trait for TestRuntime {}

    parameter_types! {}

    impl pallet_reactions::Trait for TestRuntime {
        type Event = ();
        type PostReactionScores = Scores;
    }

    parameter_types! {
        pub const MaxUsersToProcessPerDeleteRole: u16 = 40;
    }

    impl pallet_roles::Trait for TestRuntime {
        type Event = ();
        type MaxUsersToProcessPerDeleteRole = MaxUsersToProcessPerDeleteRole;
        type Spaces = Spaces;
        type SpaceFollows = SpaceFollows;
        type IsAccountBlocked = Moderation;
        type IsContentBlocked = Moderation;
    }

    parameter_types! {
        pub const FollowSpaceActionWeight: i16 = 7;
        pub const FollowAccountActionWeight: i16 = 3;

        pub const SharePostActionWeight: i16 = 7;
        pub const UpvotePostActionWeight: i16 = 5;
        pub const DownvotePostActionWeight: i16 = -3;

        pub const CreateCommentActionWeight: i16 = 5;
        pub const ShareCommentActionWeight: i16 = 5;
        pub const UpvoteCommentActionWeight: i16 = 4;
        pub const DownvoteCommentActionWeight: i16 = -2;
    }

    impl pallet_scores::Trait for TestRuntime {
        type Event = ();

        type FollowSpaceActionWeight = FollowSpaceActionWeight;
        type FollowAccountActionWeight = FollowAccountActionWeight;

        type SharePostActionWeight = SharePostActionWeight;
        type UpvotePostActionWeight = UpvotePostActionWeight;
        type DownvotePostActionWeight = DownvotePostActionWeight;

        type CreateCommentActionWeight = CreateCommentActionWeight;
        type ShareCommentActionWeight = ShareCommentActionWeight;
        type UpvoteCommentActionWeight = UpvoteCommentActionWeight;
        type DownvoteCommentActionWeight = DownvoteCommentActionWeight;
    }

    parameter_types! {}

    impl pallet_space_follows::Trait for TestRuntime {
        type Event = ();
        type BeforeSpaceFollowed = Scores;
        type BeforeSpaceUnfollowed = Scores;
    }

    parameter_types! {}

    impl pallet_space_ownership::Trait for TestRuntime {
        type Event = ();
    }

    parameter_types! {
        pub const DefaultRPCLimit: u64 = 20;
    }

    impl pallet_spaces::Trait for TestRuntime {
        type Event = ();
        type Roles = Roles;
        type SpaceFollows = SpaceFollows;
        type BeforeSpaceCreated = SpaceFollows;
        type AfterSpaceUpdated = SpaceHistory;
<<<<<<< HEAD
        type IsAccountBlocked = Moderation;
        type IsContentBlocked = Moderation;
        type SpaceCreationWeight = ();
=======
        type DefaultRPCLimit = DefaultRPCLimit;
>>>>>>> 688cf270
    }

    parameter_types! {}

    impl pallet_space_history::Trait for TestRuntime {}

    parameter_types! {
        pub const DefaultAutoblockThreshold: u16 = 20;
    }

    impl pallet_moderation::Trait for TestRuntime {
        type Event = ();
        type DefaultAutoblockThreshold = DefaultAutoblockThreshold;
    }

    type System = system::Module<TestRuntime>;
    type Balances = pallet_balances::Module<TestRuntime>;

    type Posts = pallet_posts::Module<TestRuntime>;
    type PostHistory = pallet_post_history::Module<TestRuntime>;
    type ProfileFollows = pallet_profile_follows::Module<TestRuntime>;
    type Profiles = pallet_profiles::Module<TestRuntime>;
    type ProfileHistory = pallet_profile_history::Module<TestRuntime>;
    type Reactions = pallet_reactions::Module<TestRuntime>;
    type Roles = pallet_roles::Module<TestRuntime>;
    type Scores = pallet_scores::Module<TestRuntime>;
    type SpaceFollows = pallet_space_follows::Module<TestRuntime>;
    type SpaceHistory = pallet_space_history::Module<TestRuntime>;
    type SpaceOwnership = pallet_space_ownership::Module<TestRuntime>;
    type Spaces = pallet_spaces::Module<TestRuntime>;
    type Moderation = pallet_moderation::Module<TestRuntime>;

    pub type AccountId = u64;
    type BlockNumber = u64;


    pub struct ExtBuilder;

    // TODO: make created space/post/comment configurable or by default
    impl ExtBuilder {
        /// Default ext configuration with BlockNumber 1
        pub fn build() -> TestExternalities {
            let storage = system::GenesisConfig::default()
                .build_storage::<TestRuntime>()
                .unwrap();

            let mut ext = TestExternalities::from(storage);
            ext.execute_with(|| System::set_block_number(1));

            ext
        }

        /// Custom ext configuration with SpaceId 1 and BlockNumber 1
        pub fn build_with_space() -> TestExternalities {
            let storage = system::GenesisConfig::default()
                .build_storage::<TestRuntime>()
                .unwrap();

            let mut ext = TestExternalities::from(storage);
            ext.execute_with(|| {
                System::set_block_number(1);
                assert_ok!(_create_default_space());
            });

            ext
        }

        /// Custom ext configuration with SpaceId 1, PostId 1 and BlockNumber 1
        pub fn build_with_post() -> TestExternalities {
            let storage = system::GenesisConfig::default()
                .build_storage::<TestRuntime>()
                .unwrap();

            let mut ext = TestExternalities::from(storage);
            ext.execute_with(|| {
                System::set_block_number(1);
                assert_ok!(_create_default_space());
                assert_ok!(_create_default_post());
            });

            ext
        }

        /// Custom ext configuration with SpaceId 1, PostId 1, PostId 2 (as comment) and BlockNumber 1
        pub fn build_with_comment() -> TestExternalities {
            let storage = system::GenesisConfig::default()
                .build_storage::<TestRuntime>()
                .unwrap();

            let mut ext = TestExternalities::from(storage);
            ext.execute_with(|| {
                System::set_block_number(1);
                assert_ok!(_create_default_space());
                assert_ok!(_create_default_post());
                assert_ok!(_create_default_comment());
            });

            ext
        }

        /// Custom ext configuration with pending ownership transfer without Space
        pub fn build_with_pending_ownership_transfer_no_space() -> TestExternalities {
            let storage = system::GenesisConfig::default()
                .build_storage::<TestRuntime>()
                .unwrap();

            let mut ext = TestExternalities::from(storage);
            ext.execute_with(|| {
                System::set_block_number(1);

                assert_ok!(_create_default_space());
                assert_ok!(_transfer_default_space_ownership());

                <SpaceById<TestRuntime>>::remove(SPACE1);
            });

            ext
        }

        /// Custom ext configuration with specified permissions granted (includes SpaceId 1)
        pub fn build_with_a_few_roles_granted_to_account2(perms: Vec<SP>) -> TestExternalities {
            let storage = system::GenesisConfig::default()
                .build_storage::<TestRuntime>()
                .unwrap();

            let mut ext = TestExternalities::from(storage);
            ext.execute_with(|| {
                System::set_block_number(1);
                let user = User::Account(ACCOUNT2);

                assert_ok!(_create_default_space());

                assert_ok!(_create_role(
                    None,
                    None,
                    None,
                    None,
                    Some(perms)
                ));
                // RoleId 1
                assert_ok!(_create_default_role()); // RoleId 2

                assert_ok!(_grant_role(None, Some(ROLE1), Some(vec![user.clone()])));
                assert_ok!(_grant_role(None, Some(ROLE2), Some(vec![user])));
            });

            ext
        }

        /// Custom ext configuration with space follow without Space
        pub fn build_with_space_follow_no_space() -> TestExternalities {
            let storage = system::GenesisConfig::default()
                .build_storage::<TestRuntime>()
                .unwrap();

            let mut ext = TestExternalities::from(storage);
            ext.execute_with(|| {
                System::set_block_number(1);

                assert_ok!(_create_default_space());
                assert_ok!(_default_follow_space());

                <SpaceById<TestRuntime>>::remove(SPACE1);
            });

            ext
        }
    }


    /* Integrated tests mocks */

    const ACCOUNT1: AccountId = 1;
    const ACCOUNT2: AccountId = 2;
    const ACCOUNT3: AccountId = 3;

    const SPACE1: SpaceId = 1001;
    const SPACE2: SpaceId = 1002;
    const _SPACE3: SpaceId = 1003;

    const POST1: PostId = 1;
    const POST2: PostId = 2;
    const POST3: PostId = 3;

    const REACTION1: ReactionId = 1;
    const REACTION2: ReactionId = 2;
    const _REACTION3: ReactionId = 3;

    fn space_handle() -> Vec<u8> {
        b"space_handle".to_vec()
    }

    fn space_handle1() -> Vec<u8> {
        b"space_handle2".to_vec()
    }

    fn space_content_ipfs() -> Content {
        Content::IPFS(b"QmRAQB6YaCyidP37UdDnjFY5vQuiBrcqdyoW1CuDgwxkD4".to_vec())
    }

    fn space_update(
        parent_id: Option<Option<SpaceId>>,
        handle: Option<Option<Vec<u8>>>,
        content: Option<Content>,
        hidden: Option<bool>,
        permissions: Option<Option<SpacePermissions>>,
    ) -> SpaceUpdate {
        SpaceUpdate {
            parent_id,
            handle,
            content,
            hidden,
            permissions,
        }
    }

    fn post_content_ipfs() -> Content {
        Content::IPFS(b"QmRAQB6YaCyidP37UdDnjFY5vQuiBrcqdyoW2CuDgwxkD4".to_vec())
    }

    fn post_update(
        space_id: Option<SpaceId>,
        content: Option<Content>,
        hidden: Option<bool>,
    ) -> PostUpdate {
        PostUpdate {
            space_id,
            content,
            hidden,
        }
    }

    fn comment_content_ipfs() -> Content {
        Content::IPFS(b"QmRAQB6YaCyidP37UdDnjFY5vQuiBrcqdyoW1CuDgwxkD4".to_vec())
    }

    fn reply_content_ipfs() -> Content {
        Content::IPFS(b"QmYA2fn8cMbVWo4v95RwcwJVyQsNtnEwHerfWR8UNtEwoE".to_vec())
    }

    fn profile_content_ipfs() -> Content {
        Content::IPFS(b"QmRAQB6YaCyidP37UdDnjFY5vQuiaRtqdyoW2CuDgwxkA5".to_vec())
    }

    fn alice_handle() -> Vec<u8> {
        b"al_ice".to_vec()
    }

    fn bob_handle() -> Vec<u8> {
        b"bob1337".to_vec()
    }

    fn reaction_upvote() -> ReactionKind {
        ReactionKind::Upvote
    }

    fn reaction_downvote() -> ReactionKind {
        ReactionKind::Downvote
    }

    fn scoring_action_upvote_post() -> ScoringAction {
        ScoringAction::UpvotePost
    }

    fn scoring_action_downvote_post() -> ScoringAction {
        ScoringAction::DownvotePost
    }

    fn scoring_action_share_post() -> ScoringAction {
        ScoringAction::SharePost
    }

    fn scoring_action_create_comment() -> ScoringAction {
        ScoringAction::CreateComment
    }

    fn scoring_action_upvote_comment() -> ScoringAction {
        ScoringAction::UpvoteComment
    }

    fn scoring_action_downvote_comment() -> ScoringAction {
        ScoringAction::DownvoteComment
    }

    fn scoring_action_share_comment() -> ScoringAction {
        ScoringAction::ShareComment
    }

    fn scoring_action_follow_space() -> ScoringAction {
        ScoringAction::FollowSpace
    }

    fn scoring_action_follow_account() -> ScoringAction {
        ScoringAction::FollowAccount
    }

    fn extension_regular_post() -> PostExtension {
        PostExtension::RegularPost
    }

    fn extension_comment(parent_id: Option<PostId>, root_post_id: PostId) -> PostExtension {
        PostExtension::Comment(Comment { parent_id, root_post_id })
    }

    fn extension_shared_post(post_id: PostId) -> PostExtension {
        PostExtension::SharedPost(post_id)
    }

    fn _create_default_space() -> DispatchResult {
        _create_space(None, None, None, None)
    }

    fn _create_space(
        origin: Option<Origin>,
        parent_id_opt: Option<Option<SpaceId>>,
        handle: Option<Option<Vec<u8>>>,
        content: Option<Content>,
    ) -> DispatchResult {
        Spaces::create_space(
            origin.unwrap_or_else(|| Origin::signed(ACCOUNT1)),
            parent_id_opt.unwrap_or(None),
            handle.unwrap_or_else(|| Some(self::space_handle())),
            content.unwrap_or_else(self::space_content_ipfs),
        )
    }

    fn _update_space(
        origin: Option<Origin>,
        space_id: Option<SpaceId>,
        update: Option<SpaceUpdate>,
    ) -> DispatchResult {
        Spaces::update_space(
            origin.unwrap_or_else(|| Origin::signed(ACCOUNT1)),
            space_id.unwrap_or(SPACE1),
            update.unwrap_or_else(|| self::space_update(None, None, None, None, None)),
        )
    }

    fn _default_follow_space() -> DispatchResult {
        _follow_space(None, None)
    }

    fn _follow_space(origin: Option<Origin>, space_id: Option<SpaceId>) -> DispatchResult {
        SpaceFollows::follow_space(
            origin.unwrap_or_else(|| Origin::signed(ACCOUNT2)),
            space_id.unwrap_or(SPACE1),
        )
    }

    fn _default_unfollow_space() -> DispatchResult {
        _unfollow_space(None, None)
    }

    fn _unfollow_space(origin: Option<Origin>, space_id: Option<SpaceId>) -> DispatchResult {
        SpaceFollows::unfollow_space(
            origin.unwrap_or_else(|| Origin::signed(ACCOUNT2)),
            space_id.unwrap_or(SPACE1),
        )
    }

    fn _create_default_post() -> DispatchResult {
        _create_post(None, None, None, None)
    }

    fn _create_post(
        origin: Option<Origin>,
        space_id_opt: Option<Option<SpaceId>>,
        extension: Option<PostExtension>,
        content: Option<Content>,
    ) -> DispatchResult {
        Posts::create_post(
            origin.unwrap_or_else(|| Origin::signed(ACCOUNT1)),
            space_id_opt.unwrap_or(Some(SPACE1)),
            extension.unwrap_or_else(self::extension_regular_post),
            content.unwrap_or_else(self::post_content_ipfs),
        )
    }

    fn _update_post(
        origin: Option<Origin>,
        post_id: Option<PostId>,
        update: Option<PostUpdate>,
    ) -> DispatchResult {
        Posts::update_post(
            origin.unwrap_or_else(|| Origin::signed(ACCOUNT1)),
            post_id.unwrap_or(POST1),
            update.unwrap_or_else(|| self::post_update(None, None, None)),
        )
    }

    fn _create_default_comment() -> DispatchResult {
        _create_comment(None, None, None, None)
    }

    fn _create_comment(
        origin: Option<Origin>,
        post_id: Option<PostId>,
        parent_id: Option<Option<PostId>>,
        content: Option<Content>,
    ) -> DispatchResult {
        _create_post(
            origin,
            Some(None),
            Some(self::extension_comment(
                parent_id.unwrap_or(None),
                post_id.unwrap_or(POST1),
            )),
            Some(content.unwrap_or_else(self::comment_content_ipfs)),
        )
    }

    fn _update_comment(
        origin: Option<Origin>,
        post_id: Option<PostId>,
        update: Option<PostUpdate>,
    ) -> DispatchResult {
        _update_post(
            origin,
            Some(post_id.unwrap_or(POST2)),
            Some(update.unwrap_or_else(||
                self::post_update(None, Some(self::reply_content_ipfs()), None))
            ),
        )
    }

    fn _create_default_post_reaction() -> DispatchResult {
        _create_post_reaction(None, None, None)
    }

    fn _create_default_comment_reaction() -> DispatchResult {
        _create_comment_reaction(None, None, None)
    }

    fn _create_post_reaction(
        origin: Option<Origin>,
        post_id: Option<PostId>,
        kind: Option<ReactionKind>,
    ) -> DispatchResult {
        Reactions::create_post_reaction(
            origin.unwrap_or_else(|| Origin::signed(ACCOUNT1)),
            post_id.unwrap_or(POST1),
            kind.unwrap_or_else(self::reaction_upvote),
        )
    }

    fn _create_comment_reaction(
        origin: Option<Origin>,
        post_id: Option<PostId>,
        kind: Option<ReactionKind>,
    ) -> DispatchResult {
        _create_post_reaction(origin, Some(post_id.unwrap_or(2)), kind)
    }

    fn _update_post_reaction(
        origin: Option<Origin>,
        post_id: Option<PostId>,
        reaction_id: ReactionId,
        kind: Option<ReactionKind>,
    ) -> DispatchResult {
        Reactions::update_post_reaction(
            origin.unwrap_or_else(|| Origin::signed(ACCOUNT1)),
            post_id.unwrap_or(POST1),
            reaction_id,
            kind.unwrap_or_else(self::reaction_upvote),
        )
    }

    fn _update_comment_reaction(
        origin: Option<Origin>,
        post_id: Option<PostId>,
        reaction_id: ReactionId,
        kind: Option<ReactionKind>,
    ) -> DispatchResult {
        _update_post_reaction(origin, Some(post_id.unwrap_or(2)), reaction_id, kind)
    }

    fn _delete_post_reaction(
        origin: Option<Origin>,
        post_id: Option<PostId>,
        reaction_id: ReactionId,
    ) -> DispatchResult {
        Reactions::delete_post_reaction(
            origin.unwrap_or_else(|| Origin::signed(ACCOUNT1)),
            post_id.unwrap_or(POST1),
            reaction_id,
        )
    }

    fn _delete_comment_reaction(
        origin: Option<Origin>,
        post_id: Option<PostId>,
        reaction_id: ReactionId,
    ) -> DispatchResult {
        _delete_post_reaction(origin, Some(post_id.unwrap_or(2)), reaction_id)
    }

    fn _create_default_profile() -> DispatchResult {
        _create_profile(None, None, None)
    }

    fn _create_profile(
        origin: Option<Origin>,
        handle: Option<Vec<u8>>,
        content: Option<Content>,
    ) -> DispatchResult {
        Profiles::create_profile(
            origin.unwrap_or_else(|| Origin::signed(ACCOUNT1)),
            handle.unwrap_or_else(self::alice_handle),
            content.unwrap_or_else(self::profile_content_ipfs),
        )
    }

    fn _update_profile(
        origin: Option<Origin>,
        handle: Option<Vec<u8>>,
        content: Option<Content>,
    ) -> DispatchResult {
        Profiles::update_profile(
            origin.unwrap_or_else(|| Origin::signed(ACCOUNT1)),
            ProfileUpdate {
                handle,
                content,
            },
        )
    }

    fn _default_follow_account() -> DispatchResult {
        _follow_account(None, None)
    }

    fn _follow_account(origin: Option<Origin>, account: Option<AccountId>) -> DispatchResult {
        ProfileFollows::follow_account(
            origin.unwrap_or_else(|| Origin::signed(ACCOUNT2)),
            account.unwrap_or(ACCOUNT1),
        )
    }

    fn _default_unfollow_account() -> DispatchResult {
        _unfollow_account(None, None)
    }

    fn _unfollow_account(origin: Option<Origin>, account: Option<AccountId>) -> DispatchResult {
        ProfileFollows::unfollow_account(
            origin.unwrap_or_else(|| Origin::signed(ACCOUNT2)),
            account.unwrap_or(ACCOUNT1),
        )
    }

    fn _score_post_on_reaction_with_id(
        account: AccountId,
        post_id: PostId,
        kind: ReactionKind,
    ) -> DispatchResult {
        if let Some(ref mut post) = Posts::post_by_id(post_id) {
            Scores::score_post_on_reaction(account, post, kind)
        } else {
            panic!("Test error. Post\\Comment with specified ID not found.");
        }
    }

    fn _score_post_on_reaction(
        account: AccountId,
        post: &mut Post<TestRuntime>,
        kind: ReactionKind,
    ) -> DispatchResult {
        Scores::score_post_on_reaction(account, post, kind)
    }

    fn _transfer_default_space_ownership() -> DispatchResult {
        _transfer_space_ownership(None, None, None)
    }

    fn _transfer_space_ownership(
        origin: Option<Origin>,
        space_id: Option<SpaceId>,
        transfer_to: Option<AccountId>,
    ) -> DispatchResult {
        SpaceOwnership::transfer_space_ownership(
            origin.unwrap_or_else(|| Origin::signed(ACCOUNT1)),
            space_id.unwrap_or(SPACE1),
            transfer_to.unwrap_or(ACCOUNT2),
        )
    }

    fn _accept_default_pending_ownership() -> DispatchResult {
        _accept_pending_ownership(None, None)
    }

    fn _accept_pending_ownership(origin: Option<Origin>, space_id: Option<SpaceId>) -> DispatchResult {
        SpaceOwnership::accept_pending_ownership(
            origin.unwrap_or_else(|| Origin::signed(ACCOUNT2)),
            space_id.unwrap_or(SPACE1),
        )
    }

    fn _reject_default_pending_ownership() -> DispatchResult {
        _reject_pending_ownership(None, None)
    }

    fn _reject_default_pending_ownership_by_current_owner() -> DispatchResult {
        _reject_pending_ownership(Some(Origin::signed(ACCOUNT1)), None)
    }

    fn _reject_pending_ownership(origin: Option<Origin>, space_id: Option<SpaceId>) -> DispatchResult {
        SpaceOwnership::reject_pending_ownership(
            origin.unwrap_or_else(|| Origin::signed(ACCOUNT2)),
            space_id.unwrap_or(SPACE1),
        )
    }
    /* ---------------------------------------------------------------------------------------------- */

    // TODO: fix copy-paste from pallet_roles
    /* Roles pallet mocks */

    type RoleId = u64;

    const ROLE1: RoleId = 1;
    const ROLE2: RoleId = 2;

    fn default_role_content_ipfs() -> Content {
        Content::IPFS(b"QmRAQB6YaCyidP37UdDnjFY5vQuiBrcqdyoW1CuDgwxkD4".to_vec())
    }

    /// Permissions Set that includes next permission: ManageRoles
    fn permission_set_default() -> Vec<SpacePermission> {
        vec![SP::ManageRoles]
    }


    pub fn _create_default_role() -> DispatchResult {
        _create_role(None, None, None, None, None)
    }

    pub fn _create_role(
        origin: Option<Origin>,
        space_id: Option<SpaceId>,
        time_to_live: Option<Option<BlockNumber>>,
        content: Option<Content>,
        permissions: Option<Vec<SpacePermission>>,
    ) -> DispatchResult {
        Roles::create_role(
            origin.unwrap_or_else(|| Origin::signed(ACCOUNT1)),
            space_id.unwrap_or(SPACE1),
            time_to_live.unwrap_or_default(), // Should return 'None'
            content.unwrap_or_else(self::default_role_content_ipfs),
            permissions.unwrap_or_else(self::permission_set_default),
        )
    }

    pub fn _grant_default_role() -> DispatchResult {
        _grant_role(None, None, None)
    }

    pub fn _grant_role(
        origin: Option<Origin>,
        role_id: Option<RoleId>,
        users: Option<Vec<User<AccountId>>>,
    ) -> DispatchResult {
        Roles::grant_role(
            origin.unwrap_or_else(|| Origin::signed(ACCOUNT1)),
            role_id.unwrap_or(ROLE1),
            users.unwrap_or_else(|| vec![User::Account(ACCOUNT2)]),
        )
    }

    pub fn _delete_default_role() -> DispatchResult {
        _delete_role(None, None)
    }

    pub fn _delete_role(
        origin: Option<Origin>,
        role_id: Option<RoleId>,
    ) -> DispatchResult {
        Roles::delete_role(
            origin.unwrap_or_else(|| Origin::signed(ACCOUNT1)),
            role_id.unwrap_or(ROLE1),
        )
    }
    /* ---------------------------------------------------------------------------------------------- */
    // Moderation pallet mocks
    pub(crate) const REPORT1: ReportId = 1;

    pub(crate) fn valid_content_ipfs_1() -> Content {
        Content::IPFS(b"QmRAQB6YaCaidP37UdDnjFY5aQuiBrbqdyoW1CaDgwxkD4".to_vec())
    }

    pub(crate) fn _report_default_entity() -> DispatchResult {
        _report_entity(None, None, None, None)
    }

    pub(crate) fn _report_entity(
        origin: Option<Origin>,
        entity: Option<EntityId<AccountId>>,
        scope: Option<SpaceId>,
        reason: Option<Content>,
    ) -> DispatchResult {
        Moderation::report_entity(
            origin.unwrap_or_else(|| Origin::signed(ACCOUNT1)),
            entity.unwrap_or(EntityId::Post(POST1)),
            scope.unwrap_or(SPACE1),
            reason.unwrap_or_else(|| self::valid_content_ipfs_1()),
        )
    }

    pub(crate) fn _suggest_entity_status(
        origin: Option<Origin>,
        entity: Option<EntityId<AccountId>>,
        scope: Option<SpaceId>,
        status: Option<Option<EntityStatus>>,
        report_id_opt: Option<Option<ReportId>>,
    ) -> DispatchResult {
        Moderation::suggest_entity_status(
            origin.unwrap_or_else(|| Origin::signed(ACCOUNT1)),
            entity.unwrap_or(EntityId::Post(POST1)),
            scope.unwrap_or(SPACE1),
            status.unwrap_or(Some(EntityStatus::Blocked)),
            report_id_opt.unwrap_or(Some(REPORT1)),
        )
    }

    pub(crate) fn _update_entity_status(
        origin: Option<Origin>,
        entity: Option<EntityId<AccountId>>,
        scope: Option<SpaceId>,
        status_opt: Option<Option<EntityStatus>>,
    ) -> DispatchResult {
        Moderation::update_entity_status(
            origin.unwrap_or_else(|| Origin::signed(ACCOUNT1)),
            entity.unwrap_or(EntityId::Post(POST1)),
            scope.unwrap_or(SPACE1),
            status_opt.unwrap_or(Some(EntityStatus::Allowed)),
        )
    }

    pub(crate) fn _delete_entity_status(
        origin: Option<Origin>,
        entity: Option<EntityId<AccountId>>,
        scope: Option<SpaceId>,
    ) -> DispatchResult {
        Moderation::delete_entity_status(
            origin.unwrap_or_else(|| Origin::signed(ACCOUNT1)),
            entity.unwrap_or(EntityId::Post(POST1)),
            scope.unwrap_or(SPACE1),
        )
    }
    /*------------------------------------------------------------------------------------------------*/
    // Moderation tests

    #[test]
    fn create_space_should_fail_with_content_is_blocked() {
        ExtBuilder::build_with_post().execute_with(|| {
            assert_ok!(
                _update_entity_status(
                    None,
                    Some(EntityId::Content(space_content_ipfs())),
                    Some(SPACE1),
                    Some(Some(EntityStatus::Blocked))
                )
            );
            assert_noop!(
                _create_space(
                    None,
                    Some(Some(SPACE1)),
                    Some(Some(space_handle1())),
                    Some(space_content_ipfs())
                ), UtilsError::<TestRuntime>::ContentIsBlocked
            );
        });
    }

    #[test]
    fn create_space_should_fail_with_account_is_blocked() {
        ExtBuilder::build_with_post().execute_with(|| {
            assert_ok!(
                _update_entity_status(
                    None,
                    Some(EntityId::Account(ACCOUNT1)),
                    Some(SPACE1),
                    Some(Some(EntityStatus::Blocked))
                )
            );
            assert_noop!(
                _create_space(
                    None,
                    Some(Some(SPACE1)),
                    Some(Some(space_handle1())),
                    None
                ), UtilsError::<TestRuntime>::AccountIsBlocked
            );
        });
    }

    #[test]
    fn update_space_should_fail_with_account_is_blocked() {
        ExtBuilder::build_with_post().execute_with(|| {
            assert_ok!(
                _update_entity_status(
                    None,
                    Some(EntityId::Account(ACCOUNT1)),
                    Some(SPACE1),
                    Some(Some(EntityStatus::Blocked))
                )
            );
            assert_noop!(
                _update_space(
                    None,
                    None,
                    Some(
                        self::space_update(
                            None,
                            Some(Some(space_handle1())),
                            Some(valid_content_ipfs_1()),
                            Some(true),
                            Some(Some(SpacePermissions {
                                none: None,
                                everyone: None,
                                follower: None,
                                space_owner: None
                            })),
                        )
                )), UtilsError::<TestRuntime>::AccountIsBlocked
            );
        });
    }

    #[test]
    fn update_space_should_fail_with_content_is_blocked() {
        ExtBuilder::build_with_post().execute_with(|| {
            assert_ok!(
                _update_entity_status(
                    None,
                    Some(EntityId::Content(valid_content_ipfs_1())),
                    Some(SPACE1),
                    Some(Some(EntityStatus::Blocked))
                )
            );
            assert_noop!(
                _update_space(
                    None,
                    None,
                    Some(
                        self::space_update(
                            None,
                            Some(Some(space_handle())),
                            Some(valid_content_ipfs_1()),
                            Some(true),
                            Some(Some(SpacePermissions {
                                none: None,
                                everyone: None,
                                follower: None,
                                space_owner: None
                            })),
                        )
                )), UtilsError::<TestRuntime>::ContentIsBlocked
            );
        });
    }

    #[test]
    fn create_post_should_fail_with_content_is_blocked() {
        ExtBuilder::build_with_post().execute_with(|| {
            assert_ok!(
                _update_entity_status(
                    None,
                    Some(EntityId::Content(valid_content_ipfs_1())),
                    Some(SPACE1),
                    Some(Some(EntityStatus::Blocked))
                )
            );
            assert_noop!(
                _create_post(
                    None,
                    None,
                    None,
                    Some(valid_content_ipfs_1()),
                ), UtilsError::<TestRuntime>::ContentIsBlocked
            );
        });
    }

    #[test]
    fn create_post_should_fail_with_account_is_blocked() {
        ExtBuilder::build_with_post().execute_with(|| {
            assert_ok!(
                _update_entity_status(
                    None,
                    Some(EntityId::Account(ACCOUNT1)),
                    Some(SPACE1),
                    Some(Some(EntityStatus::Blocked))
                )
            );
            assert_noop!(
                _create_post(
                    None,
                    None,
                    None,
                    None
                ), UtilsError::<TestRuntime>::AccountIsBlocked
            );
        });
    }

    #[test]
    fn update_post_should_fail_with_content_is_blocked() {
        ExtBuilder::build_with_post().execute_with(|| {
            assert_ok!(
                _update_entity_status(
                    None,
                    Some(EntityId::Content(valid_content_ipfs_1())),
                    Some(SPACE1),
                    Some(Some(EntityStatus::Blocked))
                )
            );
            assert_noop!(
                _update_post(
                    None, // From ACCOUNT1 (has default permission to UpdateOwnPosts)
                    None,
                    Some(
                        self::post_update(
                            None,
                            Some(valid_content_ipfs_1()),
                            Some(true)
                        )
                    )
                ), UtilsError::<TestRuntime>::ContentIsBlocked
            );
        });
    }

    #[test]
    fn update_post_should_fail_with_account_is_blocked() {
        ExtBuilder::build_with_post().execute_with(|| {
            assert_ok!(
                _update_entity_status(
                    None,
                    Some(EntityId::Account(ACCOUNT1)),
                    Some(SPACE1),
                    Some(Some(EntityStatus::Blocked))
                )
            );
            assert_noop!(
                _update_post(
                    None, // From ACCOUNT1 (has default permission to UpdateOwnPosts)
                    None,
                    Some(
                        self::post_update(
                            None,
                            Some(valid_content_ipfs_1()),
                            Some(true)
                        )
                    )
                ), UtilsError::<TestRuntime>::AccountIsBlocked
            );
        });
    }

    // FIXME: uncomment when `update_post` will be able to move post from one space to another
    /*
    #[test]
    fn update_post_should_fail_with_post_is_blocked() {
        ExtBuilder::build_with_post().execute_with(|| {
            assert_ok!(
                _update_entity_status(
                    None,
                    Some(EntityId::Post(POST1)),
                    Some(SPACE1),
                    Some(Some(EntityStatus::Blocked))
                )
            );
            assert_noop!(
                _update_post(
                    None, // From ACCOUNT1 (has default permission to UpdateOwnPosts)
                    Some(POST1),
                    Some(
                        self::post_update(
                            Some(SPACE1),
                            None,
                            None
                        )
                    )
                ), UtilsError::<TestRuntime>::PostIsBlocked
            );
        });
    }
    */
    /*---------------------------------------------------------------------------------------------------*/
    // Space tests
    #[test]
    fn create_space_should_work() {
        ExtBuilder::build().execute_with(|| {
            assert_ok!(_create_default_space()); // SpaceId 1

            // Check storages
            assert_eq!(Spaces::space_ids_by_owner(ACCOUNT1), vec![SPACE1]);
            assert_eq!(Spaces::space_id_by_handle(self::space_handle()), Some(SPACE1));
            assert_eq!(Spaces::next_space_id(), SPACE2);

            // Check whether data stored correctly
            let space = Spaces::space_by_id(SPACE1).unwrap();

            assert_eq!(space.created.account, ACCOUNT1);
            assert!(space.updated.is_none());
            assert_eq!(space.hidden, false);

            assert_eq!(space.owner, ACCOUNT1);
            assert_eq!(space.handle, Some(self::space_handle()));
            assert_eq!(space.content, self::space_content_ipfs());

            assert_eq!(space.posts_count, 0);
            assert_eq!(space.followers_count, 1);
            assert!(SpaceHistory::edit_history(space.id).is_empty());
            assert_eq!(space.score, 0);
        });
    }

    #[test]
    fn create_space_should_store_handle_lowercase() {
        ExtBuilder::build().execute_with(|| {
            let handle: Vec<u8> = b"sPaCe_hAnDlE".to_vec();

            assert_ok!(_create_space(None, None, Some(Some(handle.clone())), None)); // SpaceId 1

            // Handle should be lowercase in storage and original in struct
            let space = Spaces::space_by_id(SPACE1).unwrap();
            assert_eq!(space.handle, Some(handle.clone()));
            assert_eq!(Spaces::space_id_by_handle(handle.to_ascii_lowercase()), Some(SPACE1));
        });
    }

    #[test]
    fn create_space_should_fail_with_handle_too_short() {
        ExtBuilder::build().execute_with(|| {
            let handle: Vec<u8> = vec![65; (MinHandleLen::get() - 1) as usize];

            // Try to catch an error creating a space with too short handle
            assert_noop!(_create_space(
                None,
                None,
                Some(Some(handle)),
                None
            ), UtilsError::<TestRuntime>::HandleIsTooShort);
        });
    }

    #[test]
    fn create_space_should_fail_with_handle_too_long() {
        ExtBuilder::build().execute_with(|| {
            let handle: Vec<u8> = vec![65; (MaxHandleLen::get() + 1) as usize];

            // Try to catch an error creating a space with too long handle
            assert_noop!(_create_space(
                None,
                None,
                Some(Some(handle)),
                None
            ), UtilsError::<TestRuntime>::HandleIsTooLong);
        });
    }

    #[test]
    fn create_space_should_fail_with_handle_not_unique() {
        ExtBuilder::build().execute_with(|| {
            assert_ok!(_create_default_space());
            // SpaceId 1
            // Try to catch an error creating a space with not unique handle
            assert_noop!(_create_default_space(), SpacesError::<TestRuntime>::SpaceHandleIsNotUnique);
        });
    }

    #[test]
    fn create_space_should_fail_with_handle_contains_invalid_char_at() {
        ExtBuilder::build().execute_with(|| {
            let handle: Vec<u8> = b"@space_handle".to_vec();

            assert_noop!(_create_space(
                None,
                None,
                Some(Some(handle)),
                None
            ), UtilsError::<TestRuntime>::HandleContainsInvalidChars);
        });
    }

    #[test]
    fn create_space_should_fail_with_handle_contains_invalid_char_minus() {
        ExtBuilder::build().execute_with(|| {
            let handle: Vec<u8> = b"space-handle".to_vec();

            assert_noop!(_create_space(
                None,
                None,
                Some(Some(handle)),
                None
            ), UtilsError::<TestRuntime>::HandleContainsInvalidChars);
        });
    }

    #[test]
    fn create_space_should_fail_with_handle_contains_invalid_char_space() {
        ExtBuilder::build().execute_with(|| {
            let handle: Vec<u8> = b"space handle".to_vec();

            assert_noop!(_create_space(
                None,
                None,
                Some(Some(handle)),
                None
            ), UtilsError::<TestRuntime>::HandleContainsInvalidChars);
        });
    }

    #[test]
    fn create_space_should_fail_with_handle_contains_invalid_chars_unicode() {
        ExtBuilder::build().execute_with(|| {
            let handle: Vec<u8> = String::from("блог_хендл").into_bytes().to_vec();

            assert_noop!(_create_space(
                None,
                None,
                Some(Some(handle)),
                None
            ), UtilsError::<TestRuntime>::HandleContainsInvalidChars);
        });
    }

    #[test]
    fn create_space_should_fail_with_invalid_ipfs_cid() {
        ExtBuilder::build().execute_with(|| {
            let content_ipfs = Content::IPFS(b"QmV9tSDx9UiPeWExXEeH6aoDvmihvx6j".to_vec());

            // Try to catch an error creating a space with invalid content
            assert_noop!(_create_space(
                None,
                None,
                None,
                Some(content_ipfs)
            ), UtilsError::<TestRuntime>::InvalidIpfsCid);
        });
    }

    #[test]
    fn update_space_should_work() {
        ExtBuilder::build_with_space().execute_with(|| {
            let handle: Vec<u8> = b"new_handle".to_vec();
            let content_ipfs = Content::IPFS(b"QmRAQB6YaCyidP37UdDnjFY5vQuiBrcqdyoW2CuDgwxkD4".to_vec());
            // Space update with ID 1 should be fine

            assert_ok!(_update_space(
                None, // From ACCOUNT1 (has permission as he's an owner)
                None,
                Some(
                    self::space_update(
                        None,
                        Some(Some(handle.clone())),
                        Some(content_ipfs.clone()),
                        Some(true),
                        Some(Some(SpacePermissions {
                            none: None,
                            everyone: None,
                            follower: None,
                            space_owner: None
                        })),
                    )
                )
            ));

            // Check whether space updates correctly
            let space = Spaces::space_by_id(SPACE1).unwrap();
            assert_eq!(space.handle, Some(handle));
            assert_eq!(space.content, content_ipfs);
            assert_eq!(space.hidden, true);

            // Check whether history recorded correctly
            let edit_history = &SpaceHistory::edit_history(space.id)[0];
            assert_eq!(edit_history.old_data.handle, Some(Some(self::space_handle())));
            assert_eq!(edit_history.old_data.content, Some(self::space_content_ipfs()));
            assert_eq!(edit_history.old_data.hidden, Some(false));
        });
    }

    #[test]
    fn update_space_should_work_with_a_few_roles() {
        ExtBuilder::build_with_a_few_roles_granted_to_account2(vec![SP::UpdateSpace]).execute_with(|| {
            let space_update = self::space_update(
                None,
                Some(Some(b"new_handle".to_vec())),
                Some(Content::IPFS(
                    b"QmRAQB6YaCyidP37UdDnjFY5vQuiBrcqdyoW2CuDgwxkD4".to_vec()
                )),
                Some(true),
                None,
            );

            assert_ok!(_update_space(
                Some(Origin::signed(ACCOUNT2)),
                Some(SPACE1),
                Some(space_update)
            ));
        });
    }

    #[test]
    fn update_space_should_fail_with_no_updates_for_space() {
        ExtBuilder::build_with_space().execute_with(|| {
            // Try to catch an error updating a space with no changes
            assert_noop!(_update_space(None, None, None), SpacesError::<TestRuntime>::NoUpdatesForSpace);
        });
    }

    #[test]
    fn update_space_should_fail_with_space_not_found() {
        ExtBuilder::build_with_space().execute_with(|| {
            let handle: Vec<u8> = b"new_handle".to_vec();

            // Try to catch an error updating a space with wrong space ID
            assert_noop!(_update_space(
                None,
                Some(SPACE2),
                Some(
                    self::space_update(
                        None,
                        Some(Some(handle)),
                        None,
                        None,
                        None,
                    )
                )
            ), SpacesError::<TestRuntime>::SpaceNotFound);
        });
    }

    #[test]
    fn update_space_should_fail_with_no_permission() {
        ExtBuilder::build_with_space().execute_with(|| {
            let handle: Vec<u8> = b"new_handle".to_vec();

            // Try to catch an error updating a space with an account that it not permitted
            assert_noop!(_update_space(
                Some(Origin::signed(ACCOUNT2)),
                None,
                Some(
                    self::space_update(
                        None,
                        Some(Some(handle)),
                        None,
                        None,
                        None,
                    )
                )
            ), SpacesError::<TestRuntime>::NoPermissionToUpdateSpace);
        });
    }

    #[test]
    fn update_space_should_fail_with_handle_too_short() {
        ExtBuilder::build_with_space().execute_with(|| {
            let handle: Vec<u8> = vec![65; (MinHandleLen::get() - 1) as usize];

            // Try to catch an error updating a space with too short handle
            assert_noop!(_update_space(
                None,
                None,
                Some(
                    self::space_update(
                        None,
                        Some(Some(handle)),
                        None,
                        None,
                        None,
                    )
                )
            ), UtilsError::<TestRuntime>::HandleIsTooShort);
        });
    }

    #[test]
    fn update_space_should_fail_with_handle_too_long() {
        ExtBuilder::build_with_space().execute_with(|| {
            let handle: Vec<u8> = vec![65; (MaxHandleLen::get() + 1) as usize];

            // Try to catch an error updating a space with too long handle
            assert_noop!(_update_space(
                None,
                None,
                Some(
                    self::space_update(
                        None,
                        Some(Some(handle)),
                        None,
                        None,
                        None,
                    )
                )
            ), UtilsError::<TestRuntime>::HandleIsTooLong);
        });
    }

    #[test]
    fn update_space_should_fail_with_handle_is_not_unique() {
        ExtBuilder::build_with_space().execute_with(|| {
            let handle: Vec<u8> = b"unique_handle".to_vec();

            assert_ok!(_create_space(
                None,
                None,
                Some(Some(handle.clone())),
                None
            )); // SpaceId 2 with a custom handle

            // Try to catch an error updating a space on ID 1 with a handle of space on ID 2
            assert_noop!(_update_space(
                None,
                Some(SPACE1),
                Some(
                    self::space_update(
                        None,
                        Some(Some(handle)),
                        None,
                        None,
                        None,
                    )
                )
            ), SpacesError::<TestRuntime>::SpaceHandleIsNotUnique);
        });
    }

    #[test]
    fn update_space_should_fail_with_handle_contains_invalid_char_at() {
        ExtBuilder::build_with_space().execute_with(|| {
            let handle: Vec<u8> = b"@space_handle".to_vec();

            assert_noop!(_update_space(
                None,
                None,
                Some(
                    self::space_update(
                        None,
                        Some(Some(handle)),
                        None,
                        None,
                        None,
                    )
                )
            ), UtilsError::<TestRuntime>::HandleContainsInvalidChars);
        });
    }

    #[test]
    fn update_space_should_fail_with_handle_contains_invalid_char_minus() {
        ExtBuilder::build_with_space().execute_with(|| {
            let handle: Vec<u8> = b"space-handle".to_vec();

            assert_noop!(_update_space(
                None,
                None,
                Some(
                    self::space_update(
                        None,
                        Some(Some(handle)),
                        None,
                        None,
                        None,
                    )
                )
            ), UtilsError::<TestRuntime>::HandleContainsInvalidChars);
        });
    }

    #[test]
    fn update_space_should_fail_with_handle_contains_invalid_space() {
        ExtBuilder::build_with_space().execute_with(|| {
            let handle: Vec<u8> = b"space handle".to_vec();

            assert_noop!(_update_space(
                None,
                None,
                Some(
                    self::space_update(
                        None,
                        Some(Some(handle)),
                        None,
                        None,
                        None,
                    )
                )
            ), UtilsError::<TestRuntime>::HandleContainsInvalidChars);
        });
    }

    #[test]
    fn update_space_should_fail_with_handle_contains_invalid_chars_unicode() {
        ExtBuilder::build_with_space().execute_with(|| {
            let handle: Vec<u8> = String::from("блог_хендл").into_bytes().to_vec();

            assert_noop!(_update_space(
                None,
                None,
                Some(
                    self::space_update(
                        None,
                        Some(Some(handle)),
                        None,
                        None,
                        None,
                    )
                )
            ), UtilsError::<TestRuntime>::HandleContainsInvalidChars);
        });
    }

    #[test]
    fn update_space_should_fail_with_invalid_ipfs_cid() {
        ExtBuilder::build_with_space().execute_with(|| {
            let content_ipfs = Content::IPFS(b"QmV9tSDx9UiPeWExXEeH6aoDvmihvx6j".to_vec());

            // Try to catch an error updating a space with invalid content
            assert_noop!(_update_space(
                None,
                None,
                Some(
                    self::space_update(
                        None,
                        None,
                        Some(content_ipfs),
                        None,
                        None,
                    )
                )
            ), UtilsError::<TestRuntime>::InvalidIpfsCid);
        });
    }

    #[test]
    fn update_space_should_fail_with_a_few_roles_no_permission() {
        ExtBuilder::build_with_a_few_roles_granted_to_account2(vec![SP::UpdateSpace]).execute_with(|| {
            let space_update = self::space_update(
                None,
                Some(Some(b"new_handle".to_vec())),
                Some(Content::IPFS(
                    b"QmRAQB6YaCyidP37UdDnjFY5vQuiBrcqdyoW2CuDgwxkD4".to_vec()
                )),
                Some(true),
                None,
            );

            assert_ok!(_delete_default_role());

            assert_noop!(_update_space(
                Some(Origin::signed(ACCOUNT2)),
                Some(SPACE1),
                Some(space_update)
            ), SpacesError::<TestRuntime>::NoPermissionToUpdateSpace);
        });
    }

    // Post tests
    #[test]
    fn create_post_should_work() {
        ExtBuilder::build_with_space().execute_with(|| {
            assert_ok!(_create_default_post()); // PostId 1 by ACCOUNT1 which is permitted by default

            // Check storages
            assert_eq!(Posts::post_ids_by_space_id(SPACE1), vec![POST1]);
            assert_eq!(Posts::next_post_id(), POST2);

            // Check whether data stored correctly
            let post = Posts::post_by_id(POST1).unwrap();

            assert_eq!(post.created.account, ACCOUNT1);
            assert!(post.updated.is_none());
            assert_eq!(post.hidden, false);

            assert_eq!(post.space_id, Some(SPACE1));
            assert_eq!(post.extension, self::extension_regular_post());

            assert_eq!(post.content, self::post_content_ipfs());

            assert_eq!(post.replies_count, 0);
            assert_eq!(post.hidden_replies_count, 0);
            assert_eq!(post.shares_count, 0);
            assert_eq!(post.upvotes_count, 0);
            assert_eq!(post.downvotes_count, 0);

            assert_eq!(post.score, 0);

            assert!(PostHistory::edit_history(POST1).is_empty());
        });
    }

    #[test]
    fn create_post_should_work_with_a_few_roles() {
        ExtBuilder::build_with_a_few_roles_granted_to_account2(vec![SP::CreatePosts]).execute_with(|| {
            assert_ok!(_create_post(
                Some(Origin::signed(ACCOUNT2)),
                None, // SpaceId 1,
                None, // RegularPost extension
                None, // Default post content
            ));
        });
    }

    #[test]
    fn create_post_should_fail_with_post_has_no_spaceid() {
        ExtBuilder::build_with_space().execute_with(|| {
            assert_noop!(_create_post(
                None,
                Some(None),
                None,
                None
            ), PostsError::<TestRuntime>::PostHasNoSpaceId);
        });
    }

    #[test]
    fn create_post_should_fail_with_space_not_found() {
        ExtBuilder::build().execute_with(|| {
            assert_noop!(_create_default_post(), SpacesError::<TestRuntime>::SpaceNotFound);
        });
    }

    #[test]
    fn create_post_should_fail_with_invalid_ipfs_cid() {
        ExtBuilder::build_with_space().execute_with(|| {
            let content_ipfs = Content::IPFS(b"QmV9tSDx9UiPeWExXEeH6aoDvmihvx6j".to_vec());

            // Try to catch an error creating a regular post with invalid content
            assert_noop!(_create_post(
                None,
                None,
                None,
                Some(content_ipfs)
            ), UtilsError::<TestRuntime>::InvalidIpfsCid);
        });
    }

    #[test]
    fn create_post_should_fail_with_no_permission() {
        ExtBuilder::build_with_space().execute_with(|| {
            assert_noop!(_create_post(
                Some(Origin::signed(ACCOUNT2)),
                None,
                None,
                None
            ), PostsError::<TestRuntime>::NoPermissionToCreatePosts);
        });
    }

    #[test]
    fn create_post_should_fail_with_a_few_roles_no_permission() {
        ExtBuilder::build_with_a_few_roles_granted_to_account2(vec![SP::CreatePosts]).execute_with(|| {
            assert_ok!(_delete_default_role());

            assert_noop!(_create_post(
                Some(Origin::signed(ACCOUNT2)),
                None, // SpaceId 1,
                None, // RegularPost extension
                None, // Default post content
            ), PostsError::<TestRuntime>::NoPermissionToCreatePosts);
        });
    }

    #[test]
    fn update_post_should_work() {
        ExtBuilder::build_with_post().execute_with(|| {
            let content_ipfs = Content::IPFS(b"QmRAQB6YaCyidP37UdDnjFY5vQuiBrcqdyoW1CuDgwxkD4".to_vec());

            // Post update with ID 1 should be fine
            assert_ok!(_update_post(
                None, // From ACCOUNT1 (has default permission to UpdateOwnPosts)
                None,
                Some(
                    self::post_update(
                        None,
                        Some(content_ipfs.clone()),
                        Some(true)
                    )
                )
            ));

            // Check whether post updates correctly
            let post = Posts::post_by_id(POST1).unwrap();
            assert_eq!(post.space_id, Some(SPACE1));
            assert_eq!(post.content, content_ipfs);
            assert_eq!(post.hidden, true);

            // Check whether history recorded correctly
            let post_history = PostHistory::edit_history(POST1)[0].clone();
            assert!(post_history.old_data.space_id.is_none());
            assert_eq!(post_history.old_data.content, Some(self::post_content_ipfs()));
            assert_eq!(post_history.old_data.hidden, Some(false));
        });
    }

    #[test]
    fn update_post_should_work_after_transfer_space_ownership() {
        ExtBuilder::build_with_post().execute_with(|| {
            let post_update = self::post_update(
                None,
                Some(Content::IPFS(
                    b"QmRAQB6YaCyidP37UdDnjFY5vQuiBrcqdyoW1CuDgwxkD4".to_vec()
                )),
                Some(true),
            );

            assert_ok!(_transfer_default_space_ownership());

            // Post update with ID 1 should be fine
            assert_ok!(_update_post(None, None, Some(post_update)));
        });
    }

    #[test]
    fn update_any_post_should_work_with_default_permission() {
        ExtBuilder::build_with_a_few_roles_granted_to_account2(vec![SP::CreatePosts]).execute_with(|| {
            let post_update = self::post_update(
                None,
                Some(Content::IPFS(
                    b"QmRAQB6YaCyidP37UdDnjFY5vQuiBrcqdyoW1CuDgwxkD4".to_vec()
                )),
                Some(true),
            );
            assert_ok!(_create_post(
                Some(Origin::signed(ACCOUNT2)),
                None, // SpaceId 1
                None, // RegularPost extension
                None // Default post content
            )); // PostId 1

            // Post update with ID 1 should be fine
            assert_ok!(_update_post(
                None, // From ACCOUNT1 (has default permission to UpdateAnyPosts as SpaceOwner)
                Some(POST1),
                Some(post_update)
            ));
        });
    }

    #[test]
    fn update_any_post_should_work_with_a_few_roles() {
        ExtBuilder::build_with_a_few_roles_granted_to_account2(vec![SP::UpdateAnyPost]).execute_with(|| {
            let post_update = self::post_update(
                None,
                Some(Content::IPFS(
                    b"QmRAQB6YaCyidP37UdDnjFY5vQuiBrcqdyoW1CuDgwxkD4".to_vec()
                )),
                Some(true),
            );
            assert_ok!(_create_default_post()); // PostId 1

            // Post update with ID 1 should be fine
            assert_ok!(_update_post(
                Some(Origin::signed(ACCOUNT2)),
                Some(POST1),
                Some(post_update)
            ));
        });
    }

    #[test]
    fn update_post_should_fail_with_no_updates_for_post() {
        ExtBuilder::build_with_post().execute_with(|| {
            // Try to catch an error updating a post with no changes
            assert_noop!(_update_post(None, None, None), PostsError::<TestRuntime>::NoUpdatesForPost);
        });
    }

    #[test]
    fn update_post_should_fail_with_post_not_found() {
        ExtBuilder::build_with_post().execute_with(|| {
            assert_ok!(_create_space(None, None, Some(Some(b"space2_handle".to_vec())), None)); // SpaceId 2

            // Try to catch an error updating a post with wrong post ID
            assert_noop!(_update_post(
                None,
                Some(POST2),
                Some(
                    self::post_update(
                        // FIXME: when Post's `space_id` update is fully implemented
                        None/*Some(SPACE2)*/,
                        None,
                        Some(true)/*None*/
                    )
                )
            ), PostsError::<TestRuntime>::PostNotFound);
        });
    }

    #[test]
    fn update_post_should_fail_with_no_permission_to_update_any_post() {
        ExtBuilder::build_with_post().execute_with(|| {
            assert_ok!(_create_space(None, None, Some(Some(b"space2_handle".to_vec())), None)); // SpaceId 2

            // Try to catch an error updating a post with different account
            assert_noop!(_update_post(
                Some(Origin::signed(ACCOUNT2)),
                None,
                Some(
                    self::post_update(
                        // FIXME: when Post's `space_id` update is fully implemented
                        None/*Some(SPACE2)*/,
                        None,
                        Some(true)/*None*/
                    )
                )
            ), PostsError::<TestRuntime>::NoPermissionToUpdateAnyPost);
        });
    }

    #[test]
    fn update_post_should_fail_with_invalid_ipfs_cid() {
        ExtBuilder::build_with_post().execute_with(|| {
            let content_ipfs = Content::IPFS(b"QmV9tSDx9UiPeWExXEeH6aoDvmihvx6j".to_vec());

            // Try to catch an error updating a post with invalid content
            assert_noop!(_update_post(
                None,
                None,
                Some(
                    self::post_update(
                        None,
                        Some(content_ipfs),
                        None
                    )
                )
            ), UtilsError::<TestRuntime>::InvalidIpfsCid);
        });
    }

    #[test]
    fn update_any_post_should_fail_with_a_few_roles_no_permission() {
        ExtBuilder::build_with_a_few_roles_granted_to_account2(vec![SP::UpdateAnyPost]).execute_with(|| {
            let post_update = self::post_update(
                None,
                Some(Content::IPFS(
                    b"QmRAQB6YaCyidP37UdDnjFY5vQuiBrcqdyoW1CuDgwxkD4".to_vec()
                )),
                Some(true),
            );
            assert_ok!(_create_default_post());
            // PostId 1
            assert_ok!(_delete_default_role());

            // Post update with ID 1 should be fine
            assert_noop!(_update_post(
                Some(Origin::signed(ACCOUNT2)),
                Some(POST1),
                Some(post_update)
            ), PostsError::<TestRuntime>::NoPermissionToUpdateAnyPost);
        });
    }

    // Comment tests
    #[test]
    fn create_comment_should_work() {
        ExtBuilder::build_with_post().execute_with(|| {
            assert_ok!(_create_default_comment()); // PostId 2 by ACCOUNT1 which is permitted by default

            // Check storages
            let root_post = Posts::post_by_id(POST1).unwrap();
            assert_eq!(Posts::reply_ids_by_post_id(POST1), vec![POST2]);
            assert_eq!(root_post.replies_count, 1);
            assert_eq!(root_post.hidden_replies_count, 0);

            // Check whether data stored correctly
            let comment = Posts::post_by_id(POST2).unwrap();
            let comment_ext = comment.get_comment_ext().unwrap();

            assert!(comment_ext.parent_id.is_none());
            assert_eq!(comment_ext.root_post_id, POST1);
            assert_eq!(comment.created.account, ACCOUNT1);
            assert!(comment.updated.is_none());
            assert_eq!(comment.content, self::comment_content_ipfs());
            assert_eq!(comment.replies_count, 0);
            assert_eq!(comment.hidden_replies_count, 0);
            assert_eq!(comment.shares_count, 0);
            assert_eq!(comment.upvotes_count, 0);
            assert_eq!(comment.downvotes_count, 0);
            assert_eq!(comment.score, 0);

            assert!(PostHistory::edit_history(POST2).is_empty());
        });
    }

    #[test]
    fn create_comment_should_work_with_parents() {
        ExtBuilder::build_with_comment().execute_with(|| {
            let first_comment_id: PostId = 2;
            let penultimate_comment_id: PostId = 8;
            let last_comment_id: PostId = 9;

            for parent_id in first_comment_id..last_comment_id as PostId {
                // last created = `last_comment_id`; last parent = `penultimate_comment_id`
                assert_ok!(_create_comment(None, None, Some(Some(parent_id)), None));
            }

            for comment_id in first_comment_id..penultimate_comment_id as PostId {
                let comment = Posts::post_by_id(comment_id).unwrap();
                let replies_should_be = last_comment_id - comment_id;
                assert_eq!(comment.replies_count, replies_should_be as u16);
                assert_eq!(Posts::reply_ids_by_post_id(comment_id), vec![comment_id + 1]);

                assert_eq!(comment.hidden_replies_count, 0);
            }

            let last_comment = Posts::post_by_id(last_comment_id).unwrap();
            assert_eq!(last_comment.replies_count, 0);
            assert!(Posts::reply_ids_by_post_id(last_comment_id).is_empty());

            assert_eq!(last_comment.hidden_replies_count, 0);
        });
    }

    #[test]
    fn create_comment_should_fail_with_post_not_found() {
        ExtBuilder::build().execute_with(|| {
            // Try to catch an error creating a comment with wrong post
            assert_noop!(_create_default_comment(), PostsError::<TestRuntime>::PostNotFound);
        });
    }

    #[test]
    fn create_comment_should_fail_with_unknown_parent_comment() {
        ExtBuilder::build_with_post().execute_with(|| {
            // Try to catch an error creating a comment with wrong parent
            assert_noop!(_create_comment(
                None,
                None,
                Some(Some(POST2)),
                None
            ), PostsError::<TestRuntime>::UnknownParentComment);
        });
    }

    #[test]
    fn create_comment_should_fail_with_invalid_ipfs_cid() {
        ExtBuilder::build_with_post().execute_with(|| {
            let content_ipfs = Content::IPFS(b"QmV9tSDx9UiPeWExXEeH6aoDvmihvx6j".to_vec());

            // Try to catch an error creating a comment with wrong parent
            assert_noop!(_create_comment(
                None,
                None,
                None,
                Some(content_ipfs)
            ), UtilsError::<TestRuntime>::InvalidIpfsCid);
        });
    }

    #[test]
    fn create_comment_should_fail_with_cannot_create_in_hidden_space_scope() {
        ExtBuilder::build_with_post().execute_with(|| {
            assert_ok!(_update_space(
                None,
                None,
                Some(self::space_update(None, None, None, Some(true), None))
            ));

            assert_noop!(_create_default_comment(), PostsError::<TestRuntime>::CannotCreateInHiddenScope);
        });
    }

    #[test]
    fn create_comment_should_fail_with_cannot_create_in_hidden_post_scope() {
        ExtBuilder::build_with_post().execute_with(|| {
            assert_ok!(_update_post(
                None,
                None,
                Some(self::post_update(None, None, Some(true)))
            ));

            assert_noop!(_create_default_comment(), PostsError::<TestRuntime>::CannotCreateInHiddenScope);
        });
    }

    #[test]
    fn create_comment_should_fail_with_max_comment_depth_reached() {
        ExtBuilder::build_with_post().execute_with(|| {
            assert_ok!(_create_comment(None, None, Some(None), None)); // PostId 2

            for parent_id in 2..11 as PostId {
                assert_ok!(_create_comment(None, None, Some(Some(parent_id)), None)); // PostId N (last = 10)
            }

            // Some(Some(11)) - here is parent_id 11 of type PostId
            assert_noop!(_create_comment(
                None,
                None,
                Some(Some(11)),
                None
            ), PostsError::<TestRuntime>::MaxCommentDepthReached);
        });
    }

    #[test]
    fn update_comment_should_work() {
        ExtBuilder::build_with_comment().execute_with(|| {
            // Post update with ID 1 should be fine
            assert_ok!(_update_comment(None, None, None));

            // Check whether post updates correctly
            let comment = Posts::post_by_id(POST2).unwrap();
            assert_eq!(comment.content, self::reply_content_ipfs());

            // Check whether history recorded correctly
            assert_eq!(PostHistory::edit_history(POST2)[0].old_data.content, Some(self::comment_content_ipfs()));
        });
    }

    #[test]
    fn update_comment_hidden_should_work_with_parents() {
        ExtBuilder::build_with_comment().execute_with(|| {
            let first_comment_id: PostId = 2;
            let penultimate_comment_id: PostId = 8;
            let last_comment_id: PostId = 9;

            for parent_id in first_comment_id..last_comment_id as PostId {
                // last created = `last_comment_id`; last parent = `penultimate_comment_id`
                assert_ok!(_create_comment(None, None, Some(Some(parent_id)), None));
            }

            assert_ok!(_update_comment(
                None,
                Some(last_comment_id),
                Some(self::post_update(
                    None,
                    None,
                    Some(true) // make comment hidden
                ))
            ));

            for comment_id in first_comment_id..penultimate_comment_id as PostId {
                let comment = Posts::post_by_id(comment_id).unwrap();
                assert_eq!(comment.hidden_replies_count, 1);
            }
            let last_comment = Posts::post_by_id(last_comment_id).unwrap();
            assert_eq!(last_comment.hidden_replies_count, 0);
        });
    }

    #[test]
    // `PostNotFound` here: Post with Comment extension. Means that comment wasn't found.
    fn update_comment_should_fail_with_post_not_found() {
        ExtBuilder::build().execute_with(|| {
            // Try to catch an error updating a comment with wrong PostId
            assert_noop!(_update_comment(None, None, None), PostsError::<TestRuntime>::PostNotFound);
        });
    }

    #[test]
    fn update_comment_should_fail_with_not_a_comment_author() {
        ExtBuilder::build_with_comment().execute_with(|| {
            // Try to catch an error updating a comment with wrong Account
            assert_noop!(_update_comment(
                Some(Origin::signed(ACCOUNT2)),
                None,
                None
            ), PostsError::<TestRuntime>::NotACommentAuthor);
        });
    }

    #[test]
    fn update_comment_should_fail_with_invalid_ipfs_cid() {
        ExtBuilder::build_with_comment().execute_with(|| {
            let content_ipfs = Content::IPFS(b"QmV9tSDx9UiPeWExXEeH6aoDvmihvx6j".to_vec());

            // Try to catch an error updating a comment with invalid content
            assert_noop!(_update_comment(
                None,
                None,
                Some(
                    self::post_update(
                        None,
                        Some(content_ipfs),
                        None
                    )
                )
            ), UtilsError::<TestRuntime>::InvalidIpfsCid);
        });
    }

    // Reaction tests
    #[test]
    fn create_post_reaction_should_work_upvote() {
        ExtBuilder::build_with_post().execute_with(|| {
            assert_ok!(_create_post_reaction(
                Some(Origin::signed(ACCOUNT2)),
                None,
                None
            )); // ReactionId 1 by ACCOUNT2 which is permitted by default

            // Check storages
            assert_eq!(Reactions::reaction_ids_by_post_id(POST1), vec![REACTION1]);
            assert_eq!(Reactions::next_reaction_id(), REACTION2);

            // Check post reaction counters
            let post = Posts::post_by_id(POST1).unwrap();
            assert_eq!(post.upvotes_count, 1);
            assert_eq!(post.downvotes_count, 0);

            // Check whether data stored correctly
            let reaction = Reactions::reaction_by_id(REACTION1).unwrap();
            assert_eq!(reaction.created.account, ACCOUNT2);
            assert_eq!(reaction.kind, self::reaction_upvote());
        });
    }

    #[test]
    fn create_post_reaction_should_work_downvote() {
        ExtBuilder::build_with_post().execute_with(|| {
            assert_ok!(_create_post_reaction(
                Some(Origin::signed(ACCOUNT2)),
                None,
                Some(self::reaction_downvote())
            )); // ReactionId 1 by ACCOUNT2 which is permitted by default

            // Check storages
            assert_eq!(Reactions::reaction_ids_by_post_id(POST1), vec![REACTION1]);
            assert_eq!(Reactions::next_reaction_id(), REACTION2);

            // Check post reaction counters
            let post = Posts::post_by_id(POST1).unwrap();
            assert_eq!(post.upvotes_count, 0);
            assert_eq!(post.downvotes_count, 1);

            // Check whether data stored correctly
            let reaction = Reactions::reaction_by_id(REACTION1).unwrap();
            assert_eq!(reaction.created.account, ACCOUNT2);
            assert_eq!(reaction.kind, self::reaction_downvote());
        });
    }

    #[test]
    fn create_post_reaction_should_fail_with_account_already_reacted() {
        ExtBuilder::build_with_post().execute_with(|| {
            assert_ok!(_create_default_post_reaction()); // ReactionId1

            // Try to catch an error creating reaction by the same account
            assert_noop!(_create_default_post_reaction(), ReactionsError::<TestRuntime>::AccountAlreadyReacted);
        });
    }

    #[test]
    fn create_post_reaction_should_fail_with_post_not_found() {
        ExtBuilder::build().execute_with(|| {
            // Try to catch an error creating reaction by the same account
            assert_noop!(_create_default_post_reaction(), PostsError::<TestRuntime>::PostNotFound);
        });
    }

    #[test]
    fn create_post_reaction_should_fail_with_cannot_react_when_space_hidden() {
        ExtBuilder::build_with_post().execute_with(|| {
            assert_ok!(_update_space(
                None,
                None,
                Some(self::space_update(None, None, None, Some(true), None))
            ));

            assert_noop!(_create_default_post_reaction(), ReactionsError::<TestRuntime>::CannotReactWhenSpaceHidden);
        });
    }

    #[test]
    fn create_post_reaction_should_fail_with_cannot_react_when_post_hidden() {
        ExtBuilder::build_with_post().execute_with(|| {
            assert_ok!(_update_post(
                None,
                None,
                Some(self::post_update(None, None, Some(true)))
            ));

            assert_noop!(_create_default_post_reaction(), ReactionsError::<TestRuntime>::CannotReactWhenPostHidden);
        });
    }

// Rating system tests

    #[test]
    fn check_results_of_score_diff_for_action_with_common_values() {
        ExtBuilder::build().execute_with(|| {
            assert_eq!(Scores::score_diff_for_action(1, self::scoring_action_upvote_post()), UpvotePostActionWeight::get() as i16);
            assert_eq!(Scores::score_diff_for_action(1, self::scoring_action_downvote_post()), DownvotePostActionWeight::get() as i16);
            assert_eq!(Scores::score_diff_for_action(1, self::scoring_action_share_post()), SharePostActionWeight::get() as i16);
            assert_eq!(Scores::score_diff_for_action(1, self::scoring_action_create_comment()), CreateCommentActionWeight::get() as i16);
            assert_eq!(Scores::score_diff_for_action(1, self::scoring_action_upvote_comment()), UpvoteCommentActionWeight::get() as i16);
            assert_eq!(Scores::score_diff_for_action(1, self::scoring_action_downvote_comment()), DownvoteCommentActionWeight::get() as i16);
            assert_eq!(Scores::score_diff_for_action(1, self::scoring_action_share_comment()), ShareCommentActionWeight::get() as i16);
            assert_eq!(Scores::score_diff_for_action(1, self::scoring_action_follow_space()), FollowSpaceActionWeight::get() as i16);
            assert_eq!(Scores::score_diff_for_action(1, self::scoring_action_follow_account()), FollowAccountActionWeight::get() as i16);
        });
    }

    #[test]
    fn check_results_of_score_diff_for_action_with_random_values() {
        ExtBuilder::build().execute_with(|| {
            assert_eq!(Scores::score_diff_for_action(32768, self::scoring_action_upvote_post()), 80); // 2^15
            assert_eq!(Scores::score_diff_for_action(32769, self::scoring_action_upvote_post()), 80); // 2^15 + 1
            assert_eq!(Scores::score_diff_for_action(65535, self::scoring_action_upvote_post()), 80); // 2^16 - 1
            assert_eq!(Scores::score_diff_for_action(65536, self::scoring_action_upvote_post()), 85); // 2^16
        });
    }

//--------------------------------------------------------------------------------------------------

    #[test]
    fn change_space_score_should_work_for_follow_space() {
        ExtBuilder::build_with_space().execute_with(|| {
            assert_ok!(_follow_space(
                Some(Origin::signed(ACCOUNT2)),
                Some(SPACE1)
            ));

            assert_eq!(Spaces::space_by_id(SPACE1).unwrap().score, FollowSpaceActionWeight::get() as i32);
            assert_eq!(Profiles::social_account_by_id(ACCOUNT1).unwrap().reputation, 1 + FollowSpaceActionWeight::get() as u32);
            assert_eq!(Profiles::social_account_by_id(ACCOUNT2).unwrap().reputation, 1);
        });
    }

    #[test]
    fn change_space_score_should_work_for_unfollow_space() {
        ExtBuilder::build_with_space().execute_with(|| {
            assert_ok!(_follow_space(
                Some(Origin::signed(ACCOUNT2)),
                Some(SPACE1)
            ));
            assert_ok!(_unfollow_space(
                Some(Origin::signed(ACCOUNT2)),
                Some(SPACE1)
            ));

            assert_eq!(Spaces::space_by_id(SPACE1).unwrap().score, 0);
            assert_eq!(Profiles::social_account_by_id(ACCOUNT1).unwrap().reputation, 1);
            assert_eq!(Profiles::social_account_by_id(ACCOUNT2).unwrap().reputation, 1);
        });
    }

    #[test]
    fn change_space_score_should_work_for_upvote_post() {
        ExtBuilder::build_with_post().execute_with(|| {
            assert_ok!(_create_post_reaction(Some(Origin::signed(ACCOUNT2)), None, None)); // ReactionId 1

            assert_eq!(Spaces::space_by_id(SPACE1).unwrap().score, UpvotePostActionWeight::get() as i32);
            assert_eq!(Profiles::social_account_by_id(ACCOUNT1).unwrap().reputation, 1 + UpvotePostActionWeight::get() as u32);
        });
    }

    #[test]
    fn change_space_score_should_work_for_downvote_post() {
        ExtBuilder::build_with_post().execute_with(|| {
            assert_ok!(_create_post_reaction(
                Some(Origin::signed(ACCOUNT2)),
                None,
                Some(self::reaction_downvote())
            )); // ReactionId 1

            assert_eq!(Spaces::space_by_id(SPACE1).unwrap().score, DownvotePostActionWeight::get() as i32);
            assert_eq!(Profiles::social_account_by_id(ACCOUNT1).unwrap().reputation, 1);
        });
    }

//--------------------------------------------------------------------------------------------------

    #[test]
    fn change_post_score_should_work_for_create_comment() {
        ExtBuilder::build_with_post().execute_with(|| {
            assert_ok!(_create_comment(
                Some(Origin::signed(ACCOUNT2)),
                None,
                None,
                None
            )); // PostId 2

            assert_eq!(Posts::post_by_id(POST1).unwrap().score, CreateCommentActionWeight::get() as i32);
            assert_eq!(Spaces::space_by_id(SPACE1).unwrap().score, CreateCommentActionWeight::get() as i32);
            assert_eq!(Profiles::social_account_by_id(ACCOUNT1).unwrap().reputation, 1 + CreateCommentActionWeight::get() as u32);
            assert_eq!(Scores::post_score_by_account((ACCOUNT2, POST1, self::scoring_action_create_comment())), Some(CreateCommentActionWeight::get()));
        });
    }

    #[test]
    fn change_post_score_should_work_for_upvote_post() {
        ExtBuilder::build_with_post().execute_with(|| {
            assert_ok!(_create_post_reaction(
                Some(Origin::signed(ACCOUNT2)),
                None,
                None
            ));

            assert_eq!(Posts::post_by_id(POST1).unwrap().score, UpvotePostActionWeight::get() as i32);
            assert_eq!(Profiles::social_account_by_id(ACCOUNT1).unwrap().reputation, 1 + UpvotePostActionWeight::get() as u32);
            assert_eq!(Scores::post_score_by_account((ACCOUNT2, POST1, self::scoring_action_upvote_post())), Some(UpvotePostActionWeight::get()));
        });
    }

    #[test]
    fn change_post_score_should_work_for_downvote_post() {
        ExtBuilder::build_with_post().execute_with(|| {
            assert_ok!(_create_post_reaction(
                Some(Origin::signed(ACCOUNT2)),
                None,
                Some(self::reaction_downvote())
            ));

            assert_eq!(Posts::post_by_id(POST1).unwrap().score, DownvotePostActionWeight::get() as i32);
            assert_eq!(Profiles::social_account_by_id(ACCOUNT1).unwrap().reputation, 1);
            assert_eq!(Scores::post_score_by_account((ACCOUNT2, POST1, self::scoring_action_downvote_post())), Some(DownvotePostActionWeight::get()));
        });
    }

    #[test]
    fn change_post_score_should_for_revert_upvote() {
        ExtBuilder::build_with_post().execute_with(|| {
            assert_ok!(_create_post_reaction(
                Some(Origin::signed(ACCOUNT2)),
                None,
                None
            ));
            // ReactionId 1
            assert_ok!(_delete_post_reaction(
                Some(Origin::signed(ACCOUNT2)),
                None,
                REACTION1
            ));

            assert_eq!(Posts::post_by_id(POST1).unwrap().score, 0);
            assert_eq!(Profiles::social_account_by_id(ACCOUNT1).unwrap().reputation, 1);
            assert!(Scores::post_score_by_account((ACCOUNT2, POST1, self::scoring_action_upvote_post())).is_none());
        });
    }

    #[test]
    fn change_post_score_should_for_revert_downvote() {
        ExtBuilder::build_with_post().execute_with(|| {
            assert_ok!(_create_post_reaction(
                Some(Origin::signed(ACCOUNT2)),
                None,
                Some(self::reaction_downvote())
            ));
            // ReactionId 1
            assert_ok!(_delete_post_reaction(
                Some(Origin::signed(ACCOUNT2)),
                None,
                REACTION1
            ));

            assert_eq!(Posts::post_by_id(POST1).unwrap().score, 0);
            assert_eq!(Profiles::social_account_by_id(ACCOUNT1).unwrap().reputation, 1);
            assert!(Scores::post_score_by_account((ACCOUNT2, POST1, self::scoring_action_downvote_post())).is_none());
        });
    }

    #[test]
    fn change_post_score_should_work_for_change_upvote_with_downvote() {
        ExtBuilder::build_with_post().execute_with(|| {
            assert_ok!(_create_post_reaction(
                Some(Origin::signed(ACCOUNT2)),
                None,
                None
            ));
            // ReactionId 1
            assert_ok!(_update_post_reaction(
                Some(Origin::signed(ACCOUNT2)),
                None,
                REACTION1,
                Some(self::reaction_downvote())
            ));

            assert_eq!(Posts::post_by_id(POST1).unwrap().score, DownvotePostActionWeight::get() as i32);
            assert_eq!(Profiles::social_account_by_id(ACCOUNT1).unwrap().reputation, 1);
            assert!(Scores::post_score_by_account((ACCOUNT2, POST1, self::scoring_action_upvote_post())).is_none());
            assert_eq!(Scores::post_score_by_account((ACCOUNT2, POST1, self::scoring_action_downvote_post())), Some(DownvotePostActionWeight::get()));
        });
    }

    #[test]
    fn change_post_score_should_work_for_change_downvote_with_upvote() {
        ExtBuilder::build_with_post().execute_with(|| {
            assert_ok!(_create_post_reaction(
                Some(Origin::signed(ACCOUNT2)),
                None,
                Some(self::reaction_downvote())
            ));
            // ReactionId 1
            assert_ok!(_update_post_reaction(
                Some(Origin::signed(ACCOUNT2)),
                None,
                REACTION1,
                None
            ));

            assert_eq!(Posts::post_by_id(POST1).unwrap().score, UpvotePostActionWeight::get() as i32);
            assert_eq!(Profiles::social_account_by_id(ACCOUNT1).unwrap().reputation, 1 + UpvotePostActionWeight::get() as u32);
            assert!(Scores::post_score_by_account((ACCOUNT2, POST1, self::scoring_action_downvote_post())).is_none());
            assert_eq!(Scores::post_score_by_account((ACCOUNT2, POST1, self::scoring_action_upvote_post())), Some(UpvotePostActionWeight::get()));
        });
    }

//--------------------------------------------------------------------------------------------------

    #[test]
    fn change_social_account_reputation_should_work_with_max_score_diff() {
        ExtBuilder::build_with_space().execute_with(|| {
            assert_ok!(_create_post(Some(Origin::signed(ACCOUNT1)), None, None, None));
            assert_ok!(Scores::change_social_account_reputation(
                ACCOUNT1,
                ACCOUNT2,
                std::i16::MAX,
                self::scoring_action_follow_account())
            );
        });
    }

    #[test]
    fn change_social_account_reputation_should_work_with_min_score_diff() {
        ExtBuilder::build_with_space().execute_with(|| {
            assert_ok!(_create_post(Some(Origin::signed(ACCOUNT1)), None, None, None));
            assert_ok!(Scores::change_social_account_reputation(
                ACCOUNT1,
                ACCOUNT2,
                std::i16::MIN,
                self::scoring_action_follow_account())
            );
        });
    }

    #[test]
    fn change_social_account_reputation_should_work() {
        ExtBuilder::build_with_space().execute_with(|| {
            assert_ok!(_create_post(Some(Origin::signed(ACCOUNT1)), None, None, None));
            assert_ok!(Scores::change_social_account_reputation(
                ACCOUNT1,
                ACCOUNT2,
                DownvotePostActionWeight::get(),
                self::scoring_action_downvote_post())
            );
            assert_eq!(Scores::account_reputation_diff_by_account((ACCOUNT2, ACCOUNT1, self::scoring_action_downvote_post())), Some(0));
            assert_eq!(Profiles::social_account_by_id(ACCOUNT1).unwrap().reputation, 1);

            // To ensure function works correctly, multiply default UpvotePostActionWeight by two
            assert_ok!(Scores::change_social_account_reputation(
                ACCOUNT1,
                ACCOUNT2,
                UpvotePostActionWeight::get() * 2,
                self::scoring_action_upvote_post())
            );

            assert_eq!(
                Scores::account_reputation_diff_by_account(
                    (
                        ACCOUNT2,
                        ACCOUNT1,
                        self::scoring_action_upvote_post()
                    )
                ), Some(UpvotePostActionWeight::get() * 2)
            );

            assert_eq!(Profiles::social_account_by_id(ACCOUNT1).unwrap().reputation, 1 + (UpvotePostActionWeight::get() * 2) as u32);
        });
    }

//--------------------------------------------------------------------------------------------------

    #[test]
    fn change_comment_score_should_work_for_upvote() {
        ExtBuilder::build_with_space().execute_with(|| {
            assert_ok!(_create_post(
                Some(Origin::signed(ACCOUNT1)),
                None,
                None,
                None
            ));
            // PostId 1
            assert_ok!(_create_comment(
                Some(Origin::signed(ACCOUNT2)),
                None,
                None,
                None
            )); // PostId 2

            assert_ok!(_score_post_on_reaction_with_id(
                ACCOUNT3,
                POST2,
                self::reaction_upvote()
            ));

            assert_eq!(Posts::post_by_id(POST2).unwrap().score, UpvoteCommentActionWeight::get() as i32);
            assert_eq!(Profiles::social_account_by_id(ACCOUNT1).unwrap().reputation, 1 + CreateCommentActionWeight::get() as u32);
            assert_eq!(Profiles::social_account_by_id(ACCOUNT2).unwrap().reputation, 1 + UpvoteCommentActionWeight::get() as u32);
            assert_eq!(Profiles::social_account_by_id(ACCOUNT3).unwrap().reputation, 1);
            assert_eq!(Scores::post_score_by_account((ACCOUNT3, POST2, self::scoring_action_upvote_comment())), Some(UpvoteCommentActionWeight::get()));
        });
    }

    #[test]
    fn change_comment_score_should_work_for_downvote() {
        ExtBuilder::build_with_space().execute_with(|| {
            assert_ok!(_create_post(
                Some(Origin::signed(ACCOUNT1)),
                None,
                None,
                None
            ));
            // PostId 1
            assert_ok!(_create_comment(
                Some(Origin::signed(ACCOUNT2)),
                None,
                None,
                None
            )); // PostId 2

            assert_ok!(_score_post_on_reaction_with_id(ACCOUNT3, POST2, self::reaction_downvote()));

            assert_eq!(Posts::post_by_id(POST2).unwrap().score, DownvoteCommentActionWeight::get() as i32);
            assert_eq!(Profiles::social_account_by_id(ACCOUNT1).unwrap().reputation, 1 + CreateCommentActionWeight::get() as u32);
            assert_eq!(Profiles::social_account_by_id(ACCOUNT2).unwrap().reputation, 1);
            assert_eq!(Profiles::social_account_by_id(ACCOUNT3).unwrap().reputation, 1);
            assert_eq!(Scores::post_score_by_account((ACCOUNT3, POST2, self::scoring_action_downvote_comment())), Some(DownvoteCommentActionWeight::get()));
        });
    }

    #[test]
    fn change_comment_score_should_for_revert_upvote() {
        ExtBuilder::build_with_space().execute_with(|| {
            assert_ok!(_create_post(
                Some(Origin::signed(ACCOUNT1)),
                None,
                None,
                None
            ));
            // PostId 1
            assert_ok!(_create_comment(
                Some(Origin::signed(ACCOUNT2)),
                None,
                None,
                None
            )); // PostId 2

            assert_ok!(_score_post_on_reaction_with_id(ACCOUNT3, POST2, self::reaction_upvote()));
            assert_ok!(_score_post_on_reaction_with_id(ACCOUNT3, POST2, self::reaction_upvote()));

            assert_eq!(Posts::post_by_id(POST2).unwrap().score, 0);
            assert_eq!(Profiles::social_account_by_id(ACCOUNT1).unwrap().reputation, 1 + CreateCommentActionWeight::get() as u32);
            assert_eq!(Profiles::social_account_by_id(ACCOUNT2).unwrap().reputation, 1);
            assert_eq!(Profiles::social_account_by_id(ACCOUNT3).unwrap().reputation, 1);
            assert!(Scores::post_score_by_account((ACCOUNT1, POST2, self::scoring_action_upvote_comment())).is_none());
        });
    }

    #[test]
    fn change_comment_score_should_for_revert_downvote() {
        ExtBuilder::build_with_space().execute_with(|| {
            assert_ok!(_create_post(
                Some(Origin::signed(ACCOUNT1)),
                None,
                None,
                None
            ));
            // PostId 1
            assert_ok!(_create_comment(
                Some(Origin::signed(ACCOUNT2)),
                None,
                None,
                None
            )); // PostId 2

            assert_ok!(_score_post_on_reaction_with_id(ACCOUNT3, POST2, self::reaction_downvote()));
            assert_ok!(_score_post_on_reaction_with_id(ACCOUNT3, POST2, self::reaction_downvote()));

            assert_eq!(Posts::post_by_id(POST2).unwrap().score, 0);
            assert_eq!(Profiles::social_account_by_id(ACCOUNT1).unwrap().reputation, 1 + CreateCommentActionWeight::get() as u32);
            assert_eq!(Profiles::social_account_by_id(ACCOUNT2).unwrap().reputation, 1);
            assert_eq!(Profiles::social_account_by_id(ACCOUNT3).unwrap().reputation, 1);
            assert!(Scores::post_score_by_account((ACCOUNT1, POST2, self::scoring_action_downvote_comment())).is_none());
        });
    }

    #[test]
    fn change_comment_score_check_for_cancel_upvote() {
        ExtBuilder::build_with_space().execute_with(|| {
            assert_ok!(_create_post(
                Some(Origin::signed(ACCOUNT1)),
                None,
                None,
                None
            ));
            // PostId 1
            assert_ok!(_create_comment(
                Some(Origin::signed(ACCOUNT2)),
                None,
                None,
                None
            )); // PostId 2

            assert_ok!(_score_post_on_reaction_with_id(ACCOUNT3, POST2, self::reaction_upvote()));
            assert_ok!(_score_post_on_reaction_with_id(ACCOUNT3, POST2, self::reaction_downvote()));

            assert_eq!(Posts::post_by_id(POST2).unwrap().score, DownvoteCommentActionWeight::get() as i32);
            assert_eq!(Profiles::social_account_by_id(ACCOUNT1).unwrap().reputation, 1 + CreateCommentActionWeight::get() as u32);
            assert_eq!(Profiles::social_account_by_id(ACCOUNT2).unwrap().reputation, 1);
            assert_eq!(Profiles::social_account_by_id(ACCOUNT3).unwrap().reputation, 1);
            assert!(Scores::post_score_by_account((ACCOUNT3, POST2, self::scoring_action_upvote_comment())).is_none());
            assert_eq!(Scores::post_score_by_account((ACCOUNT3, POST2, self::scoring_action_downvote_comment())), Some(DownvoteCommentActionWeight::get()));
        });
    }

    #[test]
    fn change_comment_score_check_for_cancel_downvote() {
        ExtBuilder::build_with_space().execute_with(|| {
            assert_ok!(_create_post(
                Some(Origin::signed(ACCOUNT1)),
                None,
                None,
                None
            ));
            // PostId 1
            assert_ok!(_create_comment(
                Some(Origin::signed(ACCOUNT2)),
                None,
                None,
                None
            )); // PostId 2

            assert_ok!(_score_post_on_reaction_with_id(ACCOUNT3, POST2, self::reaction_downvote()));
            assert_ok!(_score_post_on_reaction_with_id(ACCOUNT3, POST2, self::reaction_upvote()));

            assert_eq!(Posts::post_by_id(POST2).unwrap().score, UpvoteCommentActionWeight::get() as i32);
            assert_eq!(Profiles::social_account_by_id(ACCOUNT1).unwrap().reputation, 1 + CreateCommentActionWeight::get() as u32);
            assert_eq!(Profiles::social_account_by_id(ACCOUNT2).unwrap().reputation, 1 + UpvoteCommentActionWeight::get() as u32);
            assert_eq!(Profiles::social_account_by_id(ACCOUNT3).unwrap().reputation, 1);
            assert!(Scores::post_score_by_account((ACCOUNT3, POST2, self::scoring_action_downvote_comment())).is_none());
            assert_eq!(Scores::post_score_by_account((ACCOUNT3, POST2, self::scoring_action_upvote_comment())), Some(UpvoteCommentActionWeight::get()));
        });
    }

// Shares tests

    #[test]
    fn share_post_should_work() {
        ExtBuilder::build_with_post().execute_with(|| {
            assert_ok!(_create_space(
                Some(Origin::signed(ACCOUNT2)),
                None,
                Some(Some(b"space2_handle".to_vec())),
                None
            )); // SpaceId 2 by ACCOUNT2

            assert_ok!(_create_post(
                Some(Origin::signed(ACCOUNT2)),
                Some(Some(SPACE2)),
                Some(self::extension_shared_post(POST1)),
                None
            )); // Share PostId 1 on SpaceId 2 by ACCOUNT2 which is permitted by default in both spaces

            // Check storages
            assert_eq!(Posts::post_ids_by_space_id(SPACE1), vec![POST1]);
            assert_eq!(Posts::post_ids_by_space_id(SPACE2), vec![POST2]);
            assert_eq!(Posts::next_post_id(), POST3);

            assert_eq!(Posts::shared_post_ids_by_original_post_id(POST1), vec![POST2]);

            // Check whether data stored correctly
            assert_eq!(Posts::post_by_id(POST1).unwrap().shares_count, 1);

            let shared_post = Posts::post_by_id(POST2).unwrap();

            assert_eq!(shared_post.space_id, Some(SPACE2));
            assert_eq!(shared_post.created.account, ACCOUNT2);
            assert_eq!(shared_post.extension, self::extension_shared_post(POST1));
        });
    }

    #[test]
    fn share_post_should_work_with_a_few_roles() {
        ExtBuilder::build_with_a_few_roles_granted_to_account2(vec![SP::CreatePosts]).execute_with(|| {
            assert_ok!(_create_space(
                None, // From ACCOUNT1
                None, // With no parent_id provided
                Some(None), // Provided without any handle
                None // With default space content,
            ));
            // SpaceId 2
            assert_ok!(_create_post(
                None, // From ACCOUNT1
                Some(Some(SPACE2)),
                None, // With RegularPost extension
                None // With default post content
            )); // PostId 1 on SpaceId 2

            assert_ok!(_create_post(
                Some(Origin::signed(ACCOUNT2)),
                Some(Some(SPACE1)),
                Some(self::extension_shared_post(POST1)),
                None
            )); // Share PostId 1 on SpaceId 1 by ACCOUNT2 which is permitted by RoleId 1 from ext
        });
    }

    #[test]
    fn share_post_should_work_for_share_own_post_in_same_own_space() {
        ExtBuilder::build_with_post().execute_with(|| {
            assert_ok!(_create_post(
                Some(Origin::signed(ACCOUNT1)),
                Some(Some(SPACE1)),
                Some(self::extension_shared_post(POST1)),
                None
            )); // Share PostId 1

            // Check storages
            assert_eq!(Posts::post_ids_by_space_id(SPACE1), vec![POST1, POST2]);
            assert_eq!(Posts::next_post_id(), POST3);

            assert_eq!(Posts::shared_post_ids_by_original_post_id(POST1), vec![POST2]);

            // Check whether data stored correctly
            assert_eq!(Posts::post_by_id(POST1).unwrap().shares_count, 1);

            let shared_post = Posts::post_by_id(POST2).unwrap();
            assert_eq!(shared_post.space_id, Some(SPACE1));
            assert_eq!(shared_post.created.account, ACCOUNT1);
            assert_eq!(shared_post.extension, self::extension_shared_post(POST1));
        });
    }

    #[test]
    fn share_post_should_change_score() {
        ExtBuilder::build_with_post().execute_with(|| {
            assert_ok!(_create_space(
                Some(Origin::signed(ACCOUNT2)),
                None,
                Some(Some(b"space2_handle".to_vec())),
                None
            )); // SpaceId 2 by ACCOUNT2

            assert_ok!(_create_post(
                Some(Origin::signed(ACCOUNT2)),
                Some(Some(SPACE2)),
                Some(self::extension_shared_post(POST1)),
                None
            )); // Share PostId 1 on SpaceId 2 by ACCOUNT2

            assert_eq!(Posts::post_by_id(POST1).unwrap().score, SharePostActionWeight::get() as i32);
            assert_eq!(Profiles::social_account_by_id(ACCOUNT1).unwrap().reputation, 1 + SharePostActionWeight::get() as u32);
            assert_eq!(Scores::post_score_by_account((ACCOUNT2, POST1, self::scoring_action_share_post())), Some(SharePostActionWeight::get()));
        });
    }

    #[test]
    fn share_post_should_not_change_score() {
        ExtBuilder::build_with_post().execute_with(|| {
            assert_ok!(_create_post(
                Some(Origin::signed(ACCOUNT1)),
                Some(Some(SPACE1)),
                Some(self::extension_shared_post(POST1)),
                None
            )); // Share PostId

            assert_eq!(Posts::post_by_id(POST1).unwrap().score, 0);
            assert_eq!(Profiles::social_account_by_id(ACCOUNT1).unwrap().reputation, 1);
            assert!(Scores::post_score_by_account((ACCOUNT1, POST1, self::scoring_action_share_post())).is_none());
        });
    }

    #[test]
    fn share_post_should_fail_with_original_post_not_found() {
        ExtBuilder::build_with_space().execute_with(|| {
            assert_ok!(_create_space(
                Some(Origin::signed(ACCOUNT2)),
                None,
                Some(Some(b"space2_handle".to_vec())),
                None
            )); // SpaceId 2 by ACCOUNT2

            // Skipped creating PostId 1
            assert_noop!(_create_post(
                Some(Origin::signed(ACCOUNT2)),
                Some(Some(SPACE2)),
                Some(self::extension_shared_post(POST1)),
                None
            ), PostsError::<TestRuntime>::OriginalPostNotFound);
        });
    }

    #[test]
    fn share_post_should_fail_with_cannot_share_sharing_post() {
        ExtBuilder::build_with_post().execute_with(|| {
            assert_ok!(_create_space(
                Some(Origin::signed(ACCOUNT2)),
                None,
                Some(Some(b"space2_handle".to_vec())),
                None
            )); // SpaceId 2 by ACCOUNT2

            assert_ok!(_create_post(
                Some(Origin::signed(ACCOUNT2)),
                Some(Some(SPACE2)),
                Some(self::extension_shared_post(POST1)),
                None)
            );

            // Try to share post with extension SharedPost
            assert_noop!(_create_post(
                Some(Origin::signed(ACCOUNT1)),
                Some(Some(SPACE1)),
                Some(self::extension_shared_post(POST2)),
                None
            ), PostsError::<TestRuntime>::CannotShareSharingPost);
        });
    }

    #[test]
    fn share_post_should_fail_with_no_permission_to_create_posts() {
        ExtBuilder::build_with_post().execute_with(|| {
            assert_ok!(_create_space(
                Some(Origin::signed(ACCOUNT1)),
                None, // With no parent_id provided
                Some(None), // No space_handle provided (ok)
                None // Default space content,
            )); // SpaceId 2 by ACCOUNT1

            // Try to share post with extension SharedPost
            assert_noop!(_create_post(
                Some(Origin::signed(ACCOUNT2)),
                Some(Some(SPACE2)),
                Some(self::extension_shared_post(POST1)),
                None
            ), PostsError::<TestRuntime>::NoPermissionToCreatePosts);
        });
    }

    #[test]
    fn share_post_should_fail_with_a_few_roles_no_permission() {
        ExtBuilder::build_with_a_few_roles_granted_to_account2(vec![SP::CreatePosts]).execute_with(|| {
            assert_ok!(_create_space(
                None, // From ACCOUNT1
                None, // With no parent_id provided
                Some(None), // Provided without any handle
                None // With default space content
            ));
            // SpaceId 2
            assert_ok!(_create_post(
                None, // From ACCOUNT1
                Some(Some(SPACE2)),
                None, // With RegularPost extension
                None // With default post content
            )); // PostId 1 on SpaceId 2

            assert_ok!(_delete_default_role());

            assert_noop!(_create_post(
                Some(Origin::signed(ACCOUNT2)),
                Some(Some(SPACE1)),
                Some(self::extension_shared_post(POST1)),
                None
            ), PostsError::<TestRuntime>::NoPermissionToCreatePosts);
        });
    }

// Profiles tests

    #[test]
    fn create_profile_should_work() {
        ExtBuilder::build().execute_with(|| {
            assert_ok!(_create_default_profile()); // AccountId 1

            let profile = Profiles::social_account_by_id(ACCOUNT1).unwrap().profile.unwrap();
            assert_eq!(profile.created.account, ACCOUNT1);
            assert!(profile.updated.is_none());
            assert_eq!(profile.handle, self::alice_handle());
            assert_eq!(profile.content, self::profile_content_ipfs());
            assert_eq!(Profiles::account_by_profile_handle(self::alice_handle()), Some(ACCOUNT1));

            assert!(ProfileHistory::edit_history(ACCOUNT1).is_empty());
        });
    }

    #[test]
    fn create_profile_should_fail_with_profile_already_created() {
        ExtBuilder::build().execute_with(|| {
            assert_ok!(_create_default_profile());
            // AccountId 1
            assert_noop!(_create_default_profile(), ProfilesError::<TestRuntime>::ProfileAlreadyCreated);
        });
    }

    #[test]
    fn create_profile_should_fail_with_invalid_ipfs_cid() {
        ExtBuilder::build().execute_with(|| {
            let content_ipfs = Content::IPFS(b"QmV9tSDx9UiPeWExXEeH6aoDvmihvx6j".to_vec());

            assert_noop!(_create_profile(
                None,
                None,
                Some(content_ipfs)
            ), UtilsError::<TestRuntime>::InvalidIpfsCid);
        });
    }

    #[test]
    fn create_profile_should_fail_with_handle_is_taken() {
        ExtBuilder::build().execute_with(|| {
            assert_ok!(_create_default_profile());
            // AccountId 1
            assert_noop!(_create_profile(
                Some(Origin::signed(ACCOUNT2)),
                None,
                None
            ), ProfilesError::<TestRuntime>::ProfileHandleIsNotUnique);
        });
    }

    #[test]
    fn create_profile_should_fail_with_handle_too_short() {
        ExtBuilder::build().execute_with(|| {
            let handle: Vec<u8> = vec![97; (MinHandleLen::get() - 1) as usize];

            assert_ok!(_create_default_profile());
            // AccountId 1
            assert_noop!(_create_profile(
                Some(Origin::signed(ACCOUNT2)),
                Some(handle),
                None
            ), UtilsError::<TestRuntime>::HandleIsTooShort);
        });
    }

    #[test]
    fn create_profile_should_fail_with_handle_too_long() {
        ExtBuilder::build().execute_with(|| {
            let handle: Vec<u8> = vec![97; (MaxHandleLen::get() + 1) as usize];

            assert_ok!(_create_default_profile());
            // AccountId 1
            assert_noop!(_create_profile(
                Some(Origin::signed(ACCOUNT2)),
                Some(handle),
                None
            ), UtilsError::<TestRuntime>::HandleIsTooLong);
        });
    }

    #[test]
    fn create_profile_should_fail_with_handle_contains_invalid_chars() {
        ExtBuilder::build().execute_with(|| {
            let handle: Vec<u8> = b"{}sername".to_vec();

            assert_ok!(_create_default_profile());
            // AccountId 1
            assert_noop!(_create_profile(
                Some(Origin::signed(ACCOUNT2)),
                Some(handle),
                None
            ), UtilsError::<TestRuntime>::HandleContainsInvalidChars);
        });
    }

    #[test]
    fn update_profile_should_work() {
        ExtBuilder::build().execute_with(|| {
            assert_ok!(_create_default_profile());
            // AccountId 1
            assert_ok!(_update_profile(
                None,
                Some(self::bob_handle()),
                Some(self::space_content_ipfs())
            ));

            // Check whether profile updated correctly
            let profile = Profiles::social_account_by_id(ACCOUNT1).unwrap().profile.unwrap();
            assert!(profile.updated.is_some());
            assert_eq!(profile.handle, self::bob_handle());
            assert_eq!(profile.content, self::space_content_ipfs());

            // Check storages
            assert!(Profiles::account_by_profile_handle(self::alice_handle()).is_none());
            assert_eq!(Profiles::account_by_profile_handle(self::bob_handle()), Some(ACCOUNT1));

            // Check whether profile history is written correctly
            let profile_history = ProfileHistory::edit_history(ACCOUNT1)[0].clone();
            assert_eq!(profile_history.old_data.handle, Some(self::alice_handle()));
            assert_eq!(profile_history.old_data.content, Some(self::profile_content_ipfs()));
        });
    }

    #[test]
    fn update_profile_should_fail_with_social_account_not_found() {
        ExtBuilder::build().execute_with(|| {
            assert_noop!(_update_profile(
                None,
                Some(self::bob_handle()),
                None
            ), ProfilesError::<TestRuntime>::SocialAccountNotFound);
        });
    }

    #[test]
    fn update_profile_should_fail_with_account_has_no_profile() {
        ExtBuilder::build().execute_with(|| {
            assert_ok!(ProfileFollows::follow_account(Origin::signed(ACCOUNT1), ACCOUNT2));
            assert_noop!(_update_profile(
                None,
                Some(self::bob_handle()),
                None
            ), ProfilesError::<TestRuntime>::AccountHasNoProfile);
        });
    }

    #[test]
    fn update_profile_should_fail_with_no_updates_for_profile() {
        ExtBuilder::build().execute_with(|| {
            assert_ok!(_create_default_profile());
            // AccountId 1
            assert_noop!(_update_profile(
                None,
                None,
                None
            ), ProfilesError::<TestRuntime>::NoUpdatesForProfile);
        });
    }

    #[test]
    fn update_profile_should_fail_with_handle_is_taken() {
        ExtBuilder::build().execute_with(|| {
            assert_ok!(_create_default_profile());
            // AccountId 1
            assert_ok!(_create_profile(
                Some(Origin::signed(ACCOUNT2)),
                Some(self::bob_handle()),
                None
            ));
            assert_noop!(_update_profile(
                None,
                Some(self::bob_handle()),
                None
            ), ProfilesError::<TestRuntime>::ProfileHandleIsNotUnique);
        });
    }

    #[test]
    fn update_profile_should_fail_with_handle_too_short() {
        ExtBuilder::build().execute_with(|| {
            let handle: Vec<u8> = vec![97; (MinHandleLen::get() - 1) as usize];

            assert_ok!(_create_default_profile());
            // AccountId 1
            assert_noop!(_update_profile(
                None,
                Some(handle),
                None
            ), UtilsError::<TestRuntime>::HandleIsTooShort);
        });
    }

    #[test]
    fn update_profile_should_fail_with_handle_too_long() {
        ExtBuilder::build().execute_with(|| {
            let handle: Vec<u8> = vec![97; (MaxHandleLen::get() + 1) as usize];

            assert_ok!(_create_default_profile());
            // AccountId 1
            assert_noop!(_update_profile(
                None,
                Some(handle),
                None
            ), UtilsError::<TestRuntime>::HandleIsTooLong);
        });
    }

    #[test]
    fn update_profile_should_fail_with_handle_contains_invalid_chars() {
        ExtBuilder::build().execute_with(|| {
            let handle: Vec<u8> = b"{}sername".to_vec();

            assert_ok!(_create_default_profile());
            // AccountId 1
            assert_noop!(_update_profile(
                None,
                Some(handle),
                None
            ), UtilsError::<TestRuntime>::HandleContainsInvalidChars);
        });
    }

    #[test]
    fn update_profile_should_fail_with_invalid_ipfs_cid() {
        ExtBuilder::build().execute_with(|| {
            let content_ipfs = Content::IPFS(b"QmV9tSDx9UiPeWExXEeH6aoDvmihvx6j".to_vec());

            assert_ok!(_create_default_profile());
            assert_noop!(_update_profile(
                None,
                None,
                Some(content_ipfs)
            ), UtilsError::<TestRuntime>::InvalidIpfsCid);
        });
    }

// Space following tests

    #[test]
    fn follow_space_should_work() {
        ExtBuilder::build_with_space().execute_with(|| {
            assert_ok!(_default_follow_space()); // Follow SpaceId 1 by ACCOUNT2

            assert_eq!(Spaces::space_by_id(SPACE1).unwrap().followers_count, 2);
            assert_eq!(SpaceFollows::spaces_followed_by_account(ACCOUNT2), vec![SPACE1]);
            assert_eq!(SpaceFollows::space_followers(SPACE1), vec![ACCOUNT1, ACCOUNT2]);
            assert_eq!(SpaceFollows::space_followed_by_account((ACCOUNT2, SPACE1)), true);
        });
    }

    #[test]
    fn follow_space_should_fail_with_space_not_found() {
        ExtBuilder::build().execute_with(|| {
            assert_noop!(_default_follow_space(), SpacesError::<TestRuntime>::SpaceNotFound);
        });
    }

    #[test]
    fn follow_space_should_fail_with_already_space_follower() {
        ExtBuilder::build_with_space().execute_with(|| {
            assert_ok!(_default_follow_space()); // Follow SpaceId 1 by ACCOUNT2

            assert_noop!(_default_follow_space(), SpaceFollowsError::<TestRuntime>::AlreadySpaceFollower);
        });
    }

    #[test]
    fn follow_space_should_fail_with_cannot_follow_hidden_space() {
        ExtBuilder::build_with_space().execute_with(|| {
            assert_ok!(_update_space(
                None,
                None,
                Some(self::space_update(None, None, None, Some(true), None))
            ));

            assert_noop!(_default_follow_space(), SpaceFollowsError::<TestRuntime>::CannotFollowHiddenSpace);
        });
    }

    #[test]
    fn unfollow_space_should_work() {
        ExtBuilder::build_with_space().execute_with(|| {
            assert_ok!(_default_follow_space());
            // Follow SpaceId 1 by ACCOUNT2
            assert_ok!(_default_unfollow_space());

            assert_eq!(Spaces::space_by_id(SPACE1).unwrap().followers_count, 1);
            assert!(SpaceFollows::spaces_followed_by_account(ACCOUNT2).is_empty());
            assert_eq!(SpaceFollows::space_followers(SPACE1), vec![ACCOUNT1]);
        });
    }

    #[test]
    fn unfollow_space_should_fail_with_space_not_found() {
        ExtBuilder::build_with_space_follow_no_space().execute_with(|| {
            assert_noop!(_default_unfollow_space(), SpacesError::<TestRuntime>::SpaceNotFound);
        });
    }

    #[test]
    fn unfollow_space_should_fail_with_not_space_follower() {
        ExtBuilder::build_with_space().execute_with(|| {
            assert_noop!(_default_unfollow_space(), SpaceFollowsError::<TestRuntime>::NotSpaceFollower);
        });
    }

// Account following tests

    #[test]
    fn follow_account_should_work() {
        ExtBuilder::build().execute_with(|| {
            assert_ok!(_default_follow_account()); // Follow ACCOUNT1 by ACCOUNT2

            assert_eq!(ProfileFollows::accounts_followed_by_account(ACCOUNT2), vec![ACCOUNT1]);
            assert_eq!(ProfileFollows::account_followers(ACCOUNT1), vec![ACCOUNT2]);
            assert_eq!(ProfileFollows::account_followed_by_account((ACCOUNT2, ACCOUNT1)), true);
        });
    }

    #[test]
    fn follow_account_should_fail_with_account_cannot_follow_itself() {
        ExtBuilder::build().execute_with(|| {
            assert_noop!(_follow_account(
                None,
                Some(ACCOUNT2)
            ), ProfileFollowsError::<TestRuntime>::AccountCannotFollowItself);
        });
    }

    #[test]
    fn follow_account_should_fail_with_already_account_follower() {
        ExtBuilder::build().execute_with(|| {
            assert_ok!(_default_follow_account());

            assert_noop!(_default_follow_account(), ProfileFollowsError::<TestRuntime>::AlreadyAccountFollower);
        });
    }

    #[test]
    fn unfollow_account_should_work() {
        ExtBuilder::build().execute_with(|| {
            assert_ok!(_default_follow_account());
            // Follow ACCOUNT1 by ACCOUNT2
            assert_ok!(_default_unfollow_account());

            assert!(ProfileFollows::accounts_followed_by_account(ACCOUNT2).is_empty());
            assert!(ProfileFollows::account_followers(ACCOUNT1).is_empty());
            assert_eq!(ProfileFollows::account_followed_by_account((ACCOUNT2, ACCOUNT1)), false);
        });
    }

    #[test]
    fn unfollow_account_should_fail_with_account_cannot_unfollow_itself() {
        ExtBuilder::build().execute_with(|| {
            assert_noop!(_unfollow_account(
                None,
                Some(ACCOUNT2)
            ), ProfileFollowsError::<TestRuntime>::AccountCannotUnfollowItself);
        });
    }

    #[test]
    fn unfollow_account_should_fail_with_not_account_follower() {
        ExtBuilder::build().execute_with(|| {
            assert_ok!(_default_follow_account());
            assert_ok!(_default_unfollow_account());

            assert_noop!(_default_unfollow_account(), ProfileFollowsError::<TestRuntime>::NotAccountFollower);
        });
    }

// Transfer ownership tests

    #[test]
    fn transfer_space_ownership_should_work() {
        ExtBuilder::build_with_space().execute_with(|| {
            assert_ok!(_transfer_default_space_ownership()); // Transfer SpaceId 1 owned by ACCOUNT1 to ACCOUNT2

            assert_eq!(SpaceOwnership::pending_space_owner(SPACE1).unwrap(), ACCOUNT2);
        });
    }

    #[test]
    fn transfer_space_ownership_should_fail_with_space_not_found() {
        ExtBuilder::build().execute_with(|| {
            assert_noop!(_transfer_default_space_ownership(), SpacesError::<TestRuntime>::SpaceNotFound);
        });
    }

    #[test]
    fn transfer_space_ownership_should_fail_with_not_a_space_owner() {
        ExtBuilder::build_with_space().execute_with(|| {
            assert_noop!(_transfer_space_ownership(
                Some(Origin::signed(ACCOUNT2)),
                None,
                Some(ACCOUNT1)
            ), SpacesError::<TestRuntime>::NotASpaceOwner);
        });
    }

    #[test]
    fn transfer_space_ownership_should_fail_with_cannot_transfer_to_current_owner() {
        ExtBuilder::build_with_space().execute_with(|| {
            assert_noop!(_transfer_space_ownership(
                Some(Origin::signed(ACCOUNT1)),
                None,
                Some(ACCOUNT1)
            ), SpaceOwnershipError::<TestRuntime>::CannotTranferToCurrentOwner);
        });
    }

    #[test]
    fn accept_pending_ownership_should_work() {
        ExtBuilder::build_with_space().execute_with(|| {
            assert_ok!(_transfer_default_space_ownership());
            // Transfer SpaceId 1 owned by ACCOUNT1 to ACCOUNT2
            assert_ok!(_accept_default_pending_ownership()); // Accepting a transfer from ACCOUNT2
            // Check whether owner was changed
            let space = Spaces::space_by_id(SPACE1).unwrap();
            assert_eq!(space.owner, ACCOUNT2);

            // Check whether storage state is correct
            assert!(SpaceOwnership::pending_space_owner(SPACE1).is_none());
        });
    }

    #[test]
    fn accept_pending_ownership_should_fail_with_space_not_found() {
        ExtBuilder::build_with_pending_ownership_transfer_no_space().execute_with(|| {
            assert_noop!(_accept_default_pending_ownership(), SpacesError::<TestRuntime>::SpaceNotFound);
        });
    }

    #[test]
    fn accept_pending_ownership_should_fail_with_no_pending_transfer_on_space() {
        ExtBuilder::build_with_space().execute_with(|| {
            assert_noop!(_accept_default_pending_ownership(), SpaceOwnershipError::<TestRuntime>::NoPendingTransferOnSpace);
        });
    }

    #[test]
    fn accept_pending_ownership_should_fail_with_not_allowed_to_accept() {
        ExtBuilder::build_with_space().execute_with(|| {
            assert_ok!(_transfer_default_space_ownership());

            assert_noop!(_accept_pending_ownership(
                Some(Origin::signed(ACCOUNT1)),
                None
            ), SpaceOwnershipError::<TestRuntime>::NotAllowedToAcceptOwnershipTransfer);
        });
    }

    #[test]
    fn reject_pending_ownership_should_work() {
        ExtBuilder::build_with_space().execute_with(|| {
            assert_ok!(_transfer_default_space_ownership());
            // Transfer SpaceId 1 owned by ACCOUNT1 to ACCOUNT2
            assert_ok!(_reject_default_pending_ownership()); // Rejecting a transfer from ACCOUNT2

            // Check whether owner was not changed
            let space = Spaces::space_by_id(SPACE1).unwrap();
            assert_eq!(space.owner, ACCOUNT1);

            // Check whether storage state is correct
            assert!(SpaceOwnership::pending_space_owner(SPACE1).is_none());
        });
    }

    #[test]
    fn reject_pending_ownership_should_work_with_reject_by_current_space_owner() {
        ExtBuilder::build_with_space().execute_with(|| {
            assert_ok!(_transfer_default_space_ownership());
            // Transfer SpaceId 1 owned by ACCOUNT1 to ACCOUNT2
            assert_ok!(_reject_default_pending_ownership_by_current_owner()); // Rejecting a transfer from ACCOUNT2

            // Check whether owner was not changed
            let space = Spaces::space_by_id(SPACE1).unwrap();
            assert_eq!(space.owner, ACCOUNT1);

            // Check whether storage state is correct
            assert!(SpaceOwnership::pending_space_owner(SPACE1).is_none());
        });
    }

    #[test]
    fn reject_pending_ownership_should_fail_with_space_not_found() {
        ExtBuilder::build_with_pending_ownership_transfer_no_space().execute_with(|| {
            assert_noop!(_reject_default_pending_ownership(), SpacesError::<TestRuntime>::SpaceNotFound);
        });
    }

    #[test]
    fn reject_pending_ownership_should_fail_with_no_pending_transfer_on_space() {
        ExtBuilder::build_with_space().execute_with(|| {
            assert_noop!(_reject_default_pending_ownership(), SpaceOwnershipError::<TestRuntime>::NoPendingTransferOnSpace); // Rejecting a transfer from ACCOUNT2
        });
    }

    #[test]
    fn reject_pending_ownership_should_fail_with_not_allowed_to_reject() {
        ExtBuilder::build_with_space().execute_with(|| {
            assert_ok!(_transfer_default_space_ownership()); // Transfer SpaceId 1 owned by ACCOUNT1 to ACCOUNT2

            assert_noop!(_reject_pending_ownership(
                Some(Origin::signed(ACCOUNT3)),
                None
            ), SpaceOwnershipError::<TestRuntime>::NotAllowedToRejectOwnershipTransfer); // Rejecting a transfer from ACCOUNT2
        });
    }
}<|MERGE_RESOLUTION|>--- conflicted
+++ resolved
@@ -283,13 +283,10 @@
         type SpaceFollows = SpaceFollows;
         type BeforeSpaceCreated = SpaceFollows;
         type AfterSpaceUpdated = SpaceHistory;
-<<<<<<< HEAD
         type IsAccountBlocked = Moderation;
         type IsContentBlocked = Moderation;
         type SpaceCreationWeight = ();
-=======
         type DefaultRPCLimit = DefaultRPCLimit;
->>>>>>> 688cf270
     }
 
     parameter_types! {}
