#[cfg(test)]
mod tests {
    use frame_support::{
        assert_ok, assert_noop,
        impl_outer_origin, parameter_types,
        weights::Weight,
        dispatch::DispatchResult,
        storage::StorageMap,
    };
    use sp_core::H256;
    use sp_io::TestExternalities;
    use sp_runtime::{
        traits::{BlakeTwo256, IdentityLookup, Zero},
        testing::Header,
        Perbill,
        Storage,
    };
    use frame_system::{self as system};

    use pallet_permissions::{
        SpacePermission,
        SpacePermission as SP,
        SpacePermissions,
    };
    use pallet_posts::{Post, PostUpdate, PostExtension, Comment, Error as PostsError};
    use pallet_profiles::{ProfileUpdate, Error as ProfilesError};
    use pallet_profile_follows::Error as ProfileFollowsError;
    use pallet_reactions::{ReactionId, ReactionKind, PostReactionScores, Error as ReactionsError};
    use pallet_scores::ScoringAction;
    use pallet_spaces::{SpaceById, SpaceUpdate, Error as SpacesError};
    use pallet_space_follows::Error as SpaceFollowsError;
    use pallet_space_ownership::Error as SpaceOwnershipError;
    use pallet_moderation::{EntityId, EntityStatus, ReportId};
    use pallet_utils::{
        mock_functions::*,
        Error as UtilsError, Module as Utils,
        SpaceId, PostId, User, Content,
    };

    impl_outer_origin! {
        pub enum Origin for TestRuntime {}
    }

    #[derive(Clone, Eq, PartialEq)]
    pub struct TestRuntime;

    parameter_types! {
        pub const BlockHashCount: u64 = 250;
        pub const MaximumBlockWeight: Weight = 1024;
        pub const MaximumBlockLength: u32 = 2 * 1024;
        pub const AvailableBlockRatio: Perbill = Perbill::from_percent(75);
    }

    impl system::Trait for TestRuntime {
        type BaseCallFilter = ();
        type Origin = Origin;
        type Call = ();
        type Index = u64;
        type BlockNumber = u64;
        type Hash = H256;
        type Hashing = BlakeTwo256;
        type AccountId = u64;
        type Lookup = IdentityLookup<Self::AccountId>;
        type Header = Header;
        type Event = ();
        type BlockHashCount = BlockHashCount;
        type MaximumBlockWeight = MaximumBlockWeight;
        type DbWeight = ();
        type BlockExecutionWeight = ();
        type ExtrinsicBaseWeight = ();
        type MaximumExtrinsicWeight = MaximumBlockWeight;
        type MaximumBlockLength = MaximumBlockLength;
        type AvailableBlockRatio = AvailableBlockRatio;
        type Version = ();
        type PalletInfo = ();
        type AccountData = pallet_balances::AccountData<u64>;
        type OnNewAccount = ();
        type OnKilledAccount = ();
        type SystemWeightInfo = ();
    }

    parameter_types! {
        pub const MinimumPeriod: u64 = 5;
    }

    impl pallet_timestamp::Trait for TestRuntime {
        type Moment = u64;
        type OnTimestampSet = ();
        type MinimumPeriod = MinimumPeriod;
        type WeightInfo = ();
    }

    parameter_types! {
        pub const ExistentialDeposit: u64 = 1;
    }

    impl pallet_balances::Trait for TestRuntime {
        type Balance = u64;
        type DustRemoval = ();
        type Event = ();
        type ExistentialDeposit = ExistentialDeposit;
        type AccountStore = System;
        type WeightInfo = ();
        type MaxLocks = ();
    }

    parameter_types! {
      pub const MinHandleLen: u32 = 5;
      pub const MaxHandleLen: u32 = 50;
    }

    impl pallet_utils::Trait for TestRuntime {
        type Event = ();
        type Currency = Balances;
        type MinHandleLen = MinHandleLen;
        type MaxHandleLen = MaxHandleLen;
    }

<<<<<<< HEAD
    fn default_space_permissions() -> SpacePermissions {
        SpacePermissions {

            // No permissions disabled by default
            none: None,

            everyone: Some(SpacePermissionSet::from_iter(vec![
                SP::UpdateOwnSubspaces,
                SP::DeleteOwnSubspaces,
                SP::HideOwnSubspaces,

                SP::UpdateOwnPosts,
                SP::DeleteOwnPosts,
                SP::HideOwnPosts,

                SP::CreateComments,
                SP::UpdateOwnComments,
                SP::DeleteOwnComments,
                SP::HideOwnComments,

                SP::Upvote,
                SP::Downvote,
                SP::Share,
            ].into_iter())),

            // Followers can do everything that everyone else can.
            follower: None,

            space_owner: Some(SpacePermissionSet::from_iter(vec![
                SP::ManageRoles,
                SP::RepresentSpaceInternally,
                SP::RepresentSpaceExternally,
                SP::OverrideSubspacePermissions,
                SP::OverridePostPermissions,

                SP::CreateSubspaces,
                SP::CreatePosts,

                SP::UpdateSpace,
                SP::UpdateAnySubspace,
                SP::UpdateAnyPost,

                SP::DeleteAnySubspace,
                SP::DeleteAnyPost,

                SP::HideAnySubspace,
                SP::HideAnyPost,
                SP::HideAnyComment,

                SP::SuggestEntityStatus,
                SP::UpdateEntityStatus,

                SP::UpdateSpaceSettings,
            ].into_iter()))
        }
    }

    parameter_types! {
      pub DefaultSpacePermissions: SpacePermissions = self::default_space_permissions();
    }
=======
    use pallet_permissions::default_permissions::DefaultSpacePermissions;
>>>>>>> fe555a00

    impl pallet_permissions::Trait for TestRuntime {
        type DefaultSpacePermissions = DefaultSpacePermissions;
    }

    parameter_types! {
        pub const MaxCommentDepth: u32 = 10;
    }

    impl pallet_posts::Trait for TestRuntime {
        type Event = ();
        type MaxCommentDepth = MaxCommentDepth;
        type PostScores = Scores;
        type AfterPostUpdated = PostHistory;
        type IsPostBlocked = Moderation;
    }

    parameter_types! {}

    impl pallet_post_history::Trait for TestRuntime {}

    parameter_types! {}

    impl pallet_profile_follows::Trait for TestRuntime {
        type Event = ();
        type BeforeAccountFollowed = Scores;
        type BeforeAccountUnfollowed = Scores;
    }

    parameter_types! {}

    impl pallet_profiles::Trait for TestRuntime {
        type Event = ();
        type AfterProfileUpdated = ProfileHistory;
    }

    parameter_types! {}

    impl pallet_profile_history::Trait for TestRuntime {}

    parameter_types! {}

    impl pallet_reactions::Trait for TestRuntime {
        type Event = ();
        type PostReactionScores = Scores;
    }

    parameter_types! {
        pub const MaxUsersToProcessPerDeleteRole: u16 = 40;
    }

    impl pallet_roles::Trait for TestRuntime {
        type Event = ();
        type MaxUsersToProcessPerDeleteRole = MaxUsersToProcessPerDeleteRole;
        type Spaces = Spaces;
        type SpaceFollows = SpaceFollows;
        type IsAccountBlocked = Moderation;
        type IsContentBlocked = Moderation;
    }

    parameter_types! {
        pub const FollowSpaceActionWeight: i16 = 7;
        pub const FollowAccountActionWeight: i16 = 3;

        pub const SharePostActionWeight: i16 = 7;
        pub const UpvotePostActionWeight: i16 = 5;
        pub const DownvotePostActionWeight: i16 = -3;

        pub const CreateCommentActionWeight: i16 = 5;
        pub const ShareCommentActionWeight: i16 = 5;
        pub const UpvoteCommentActionWeight: i16 = 4;
        pub const DownvoteCommentActionWeight: i16 = -2;
    }

    impl pallet_scores::Trait for TestRuntime {
        type Event = ();

        type FollowSpaceActionWeight = FollowSpaceActionWeight;
        type FollowAccountActionWeight = FollowAccountActionWeight;

        type SharePostActionWeight = SharePostActionWeight;
        type UpvotePostActionWeight = UpvotePostActionWeight;
        type DownvotePostActionWeight = DownvotePostActionWeight;

        type CreateCommentActionWeight = CreateCommentActionWeight;
        type ShareCommentActionWeight = ShareCommentActionWeight;
        type UpvoteCommentActionWeight = UpvoteCommentActionWeight;
        type DownvoteCommentActionWeight = DownvoteCommentActionWeight;
    }

    parameter_types! {}

    impl pallet_space_follows::Trait for TestRuntime {
        type Event = ();
        type BeforeSpaceFollowed = Scores;
        type BeforeSpaceUnfollowed = Scores;
    }

    parameter_types! {}

    impl pallet_space_ownership::Trait for TestRuntime {
        type Event = ();
    }

    const HANDLE_DEPOSIT: u64 = 0;

    impl pallet_spaces::Trait for TestRuntime {
        type Event = ();
        type Currency = Balances;
        type Roles = Roles;
        type SpaceFollows = SpaceFollows;
        type BeforeSpaceCreated = SpaceFollows;
        type AfterSpaceUpdated = SpaceHistory;
        type IsAccountBlocked = Moderation;
        type IsContentBlocked = Moderation;
        type HandleDeposit = ();
    }

    parameter_types! {}

    impl pallet_space_history::Trait for TestRuntime {}

    parameter_types! {
        pub const DefaultAutoblockThreshold: u16 = 20;
    }

    impl pallet_moderation::Trait for TestRuntime {
        type Event = ();
        type DefaultAutoblockThreshold = DefaultAutoblockThreshold;
    }

    type System = system::Module<TestRuntime>;
    type Balances = pallet_balances::Module<TestRuntime>;

    type Posts = pallet_posts::Module<TestRuntime>;
    type PostHistory = pallet_post_history::Module<TestRuntime>;
    type ProfileFollows = pallet_profile_follows::Module<TestRuntime>;
    type Profiles = pallet_profiles::Module<TestRuntime>;
    type ProfileHistory = pallet_profile_history::Module<TestRuntime>;
    type Reactions = pallet_reactions::Module<TestRuntime>;
    type Roles = pallet_roles::Module<TestRuntime>;
    type Scores = pallet_scores::Module<TestRuntime>;
    type SpaceFollows = pallet_space_follows::Module<TestRuntime>;
    type SpaceHistory = pallet_space_history::Module<TestRuntime>;
    type SpaceOwnership = pallet_space_ownership::Module<TestRuntime>;
    type Spaces = pallet_spaces::Module<TestRuntime>;
    type Moderation = pallet_moderation::Module<TestRuntime>;

    pub type AccountId = u64;
    type BlockNumber = u64;


    pub struct ExtBuilder;

    // TODO: make created space/post/comment configurable or by default
    impl ExtBuilder {
        fn configure_storages(storage: &mut Storage) {
            let mut accounts = Vec::new();
            for account in ACCOUNT1..=ACCOUNT3 {
                accounts.push(account);
            }

            let _ = pallet_balances::GenesisConfig::<TestRuntime> {
                balances: accounts.iter().cloned().map(|k|(k, 100)).collect()
            }.assimilate_storage(storage);
        }

        /// Default ext configuration with BlockNumber 1
        pub fn build() -> TestExternalities {
            let mut storage = system::GenesisConfig::default()
                .build_storage::<TestRuntime>()
                .unwrap();

            Self::configure_storages(&mut storage);

            let mut ext = TestExternalities::from(storage);
            ext.execute_with(|| System::set_block_number(1));

            ext
        }

        fn add_default_space() {
            assert_ok!(_create_default_space());
        }

        fn add_space_with_no_handle() {
            assert_ok!(_create_space(None, Some(None), None, None));
        }

        fn add_post() {
            Self::add_default_space();
            assert_ok!(_create_default_post());
        }

        fn add_comment() {
            Self::add_post();
            assert_ok!(_create_default_comment());
        }

        /// Custom ext configuration with SpaceId 1 and BlockNumber 1
        pub fn build_with_space() -> TestExternalities {
            let mut ext = Self::build();
            ext.execute_with(Self::add_default_space);
            ext
        }

        /// Custom ext configuration with SpaceId 1, PostId 1 and BlockNumber 1
        pub fn build_with_post() -> TestExternalities {
            let mut ext = Self::build();
            ext.execute_with(Self::add_post);
            ext
        }

        /// Custom ext configuration with SpaceId 1, PostId 1, PostId 2 (as comment) and BlockNumber 1
        pub fn build_with_comment() -> TestExternalities {
            let mut ext = Self::build();
            ext.execute_with(Self::add_comment);
            ext
        }

        /// Custom ext configuration with SpaceId 1-2, PostId 1 where BlockNumber 1
        pub fn build_with_post_and_two_spaces() -> TestExternalities {
            let mut ext = Self::build_with_post();
            ext.execute_with(Self::add_space_with_no_handle);
            ext
        }

        /// Custom ext configuration with SpaceId 1, PostId 1 and ReactionId 1 (on post) where BlockNumber is 1
        pub fn build_with_reacted_post_and_two_spaces() -> TestExternalities {
            let mut ext = Self::build_with_post_and_two_spaces();
            ext.execute_with(|| { assert_ok!(_create_default_post_reaction()); });
            ext
        }

        /// Custom ext configuration with pending ownership transfer without Space
        pub fn build_with_pending_ownership_transfer_no_space() -> TestExternalities {
            let mut ext = Self::build_with_space();
            ext.execute_with(|| {
                assert_ok!(_transfer_default_space_ownership());
                <SpaceById<TestRuntime>>::remove(SPACE1);
            });
            ext
        }

        /// Custom ext configuration with specified permissions granted (includes SpaceId 1)
        pub fn build_with_a_few_roles_granted_to_account2(perms: Vec<SP>) -> TestExternalities {
            let mut ext = Self::build_with_space();

            ext.execute_with(|| {
                let user = User::Account(ACCOUNT2);
                assert_ok!(_create_role(
                    None,
                    None,
                    None,
                    None,
                    Some(perms)
                ));
                // RoleId 1
                assert_ok!(_create_default_role()); // RoleId 2

                assert_ok!(_grant_role(None, Some(ROLE1), Some(vec![user.clone()])));
                assert_ok!(_grant_role(None, Some(ROLE2), Some(vec![user])));
            });

            ext
        }

        /// Custom ext configuration with space follow without Space
        pub fn build_with_space_follow_no_space() -> TestExternalities {
            let mut ext = Self::build_with_space();

            ext.execute_with(|| {
                assert_ok!(_default_follow_space());
                <SpaceById<TestRuntime>>::remove(SPACE1);
            });

            ext
        }

        /// Custom ext configuration with space that has overridden permission 'CreatePost' to 'everyone'
        pub fn build_with_space_can_post_permission(permissions: SpacePermissions) -> TestExternalities {
            let mut storage = system::GenesisConfig::default()
              .build_storage::<TestRuntime>()
              .unwrap();

            Self::configure_storages(&mut storage);

            let mut ext = TestExternalities::from(storage);
            ext.execute_with(|| {
                System::set_block_number(1);

                assert_ok!(
                    _create_space(
                        None,
                        None,
                        None,
                        None,
                        Some(Some(permissions))
                    )
                );
            });

            ext
        }
    }

    /* Integration tests mocks */

    const ACCOUNT1: AccountId = 1;
    const ACCOUNT2: AccountId = 2;
    const ACCOUNT3: AccountId = 3;

    const SPACE1: SpaceId = 1001;
    const SPACE2: SpaceId = 1002;

    const POST1: PostId = 1;
    const POST2: PostId = 2;
    const POST3: PostId = 3;

    const REACTION1: ReactionId = 1;
    const REACTION2: ReactionId = 2;

    /// Lowercase a handle and then try to find a space id by it.
    fn find_space_id_by_handle(handle: Vec<u8>) -> Option<SpaceId> {
        let lc_handle = Utils::<TestRuntime>::lowercase_handle(handle);
        Spaces::space_id_by_handle(lc_handle)
    }

    fn space_handle() -> Vec<u8> {
        b"Space_Handle".to_vec()
    }

    fn space_handle_2() -> Vec<u8> {
        b"space_handle_2".to_vec()
    }

    fn space_content_ipfs() -> Content {
        Content::IPFS(b"bafyreib3mgbou4xln42qqcgj6qlt3cif35x4ribisxgq7unhpun525l54e".to_vec())
    }

    fn updated_space_content() -> Content {
        Content::IPFS(b"QmRAQB6YaCyidP37UdDnjFY5vQuiBrcqdyoW2CuDgwxkD4".to_vec())
    }

<<<<<<< HEAD
    fn everyone_can_create_post_permissions() -> SpacePermissions {
        let mut default_permissions = default_space_permissions();
        default_permissions.everyone = default_permissions.everyone
          .map(|mut permissions| {
              permissions.insert(SP::CreatePosts);
              permissions
          });

        default_permissions
    }

    fn follower_space_permission_set() -> SpacePermissions {
        SpacePermissions {
            none: None,
            follower: Some(SpacePermissionSet::from_iter(vec![SP::CreatePosts].into_iter())),
            space_owner: None,
            everyone: None
        }
    }

    fn follower_can_create_post_permissions() -> SpacePermissions {
        let mut default_permissions = default_space_permissions();
        default_permissions.follower = self::follower_space_permission_set().follower;

        default_permissions
    }

    fn space_owner_can_create_post_permissions() -> SpacePermissions {
        let mut default_permissions = default_space_permissions();
        default_permissions.space_owner = default_permissions.space_owner
          .map(|mut permissions| {
              permissions.insert(SP::CreatePosts);
              permissions
          });

        default_permissions
=======
    fn update_for_space_handle(
        new_handle: Option<Vec<u8>>,
    ) -> SpaceUpdate {
        space_update(Some(new_handle), None, None)
>>>>>>> fe555a00
    }

    fn space_update(
        handle: Option<Option<Vec<u8>>>,
        content: Option<Content>,
        hidden: Option<bool>,
    ) -> SpaceUpdate {
        SpaceUpdate {
            parent_id: None,
            handle,
            content,
            hidden,
            permissions: None,
        }
    }

    fn post_content_ipfs() -> Content {
        Content::IPFS(b"bafyreidzue2dtxpj6n4x5mktrt7las5wz5diqma47zr25uau743dhe76we".to_vec())
    }

    fn updated_post_content() -> Content {
        Content::IPFS(b"bafyreifw4omlqpr3nqm32bueugbodkrdne7owlkxgg7ul2qkvgrnkt3g3u".to_vec())
    }

    fn post_update(
        space_id: Option<SpaceId>,
        content: Option<Content>,
        hidden: Option<bool>,
    ) -> PostUpdate {
        PostUpdate {
            space_id,
            content,
            hidden,
        }
    }

    fn comment_content_ipfs() -> Content {
        Content::IPFS(b"bafyreib6ceowavccze22h2x4yuwagsnym2c66gs55mzbupfn73kd6we7eu".to_vec())
    }

    fn reply_content_ipfs() -> Content {
        Content::IPFS(b"QmYA2fn8cMbVWo4v95RwcwJVyQsNtnEwHerfWR8UNtEwoE".to_vec())
    }

    fn profile_content_ipfs() -> Content {
        Content::IPFS(b"QmRAQB6YaCyidP37UdDnjFY5vQuiaRtqdyoW2CuDgwxkA5".to_vec())
    }

    fn reaction_upvote() -> ReactionKind {
        ReactionKind::Upvote
    }

    fn reaction_downvote() -> ReactionKind {
        ReactionKind::Downvote
    }

    fn scoring_action_upvote_post() -> ScoringAction {
        ScoringAction::UpvotePost
    }

    fn scoring_action_downvote_post() -> ScoringAction {
        ScoringAction::DownvotePost
    }

    fn scoring_action_share_post() -> ScoringAction {
        ScoringAction::SharePost
    }

    fn scoring_action_create_comment() -> ScoringAction {
        ScoringAction::CreateComment
    }

    fn scoring_action_upvote_comment() -> ScoringAction {
        ScoringAction::UpvoteComment
    }

    fn scoring_action_downvote_comment() -> ScoringAction {
        ScoringAction::DownvoteComment
    }

    fn scoring_action_share_comment() -> ScoringAction {
        ScoringAction::ShareComment
    }

    fn scoring_action_follow_space() -> ScoringAction {
        ScoringAction::FollowSpace
    }

    fn scoring_action_follow_account() -> ScoringAction {
        ScoringAction::FollowAccount
    }

    fn extension_regular_post() -> PostExtension {
        PostExtension::RegularPost
    }

    fn extension_comment(parent_id: Option<PostId>, root_post_id: PostId) -> PostExtension {
        PostExtension::Comment(Comment { parent_id, root_post_id })
    }

    fn extension_shared_post(post_id: PostId) -> PostExtension {
        PostExtension::SharedPost(post_id)
    }

    fn _create_default_space() -> DispatchResult {
        _create_space(None, None, None, None)
    }

    fn _create_space(
        origin: Option<Origin>,
        handle: Option<Option<Vec<u8>>>,
        content: Option<Content>,
        permissions: Option<Option<SpacePermissions>>
    ) -> DispatchResult {
        _create_space_with_parent_id(
            origin,
            None,
            handle,
            content,
            permissions,
        )
    }

    fn _create_subspace(
        origin: Option<Origin>,
        parent_id_opt: Option<Option<SpaceId>>,
        handle: Option<Option<Vec<u8>>>,
        content: Option<Content>,
        permissions: Option<Option<SpacePermissions>>
    ) -> DispatchResult {
        _create_space_with_parent_id(
            origin,
            parent_id_opt,
            handle,
            content,
            permissions,
        )
    }

    fn _create_space_with_parent_id(
        origin: Option<Origin>,
        parent_id_opt: Option<Option<SpaceId>>,
        handle: Option<Option<Vec<u8>>>,
        content: Option<Content>,
        permissions: Option<Option<SpacePermissions>>
    ) -> DispatchResult {
        Spaces::create_space(
            origin.unwrap_or_else(|| Origin::signed(ACCOUNT1)),
            parent_id_opt.unwrap_or(None),
            handle.unwrap_or_else(|| Some(space_handle())),
            content.unwrap_or_else(space_content_ipfs),
            permissions.unwrap_or(None)
        )
    }

    fn _update_space(
        origin: Option<Origin>,
        space_id: Option<SpaceId>,
        update: Option<SpaceUpdate>,
    ) -> DispatchResult {
        Spaces::update_space(
            origin.unwrap_or_else(|| Origin::signed(ACCOUNT1)),
            space_id.unwrap_or(SPACE1),
            update.unwrap_or_else(|| space_update(None, None, None)),
        )
    }

    fn _default_follow_space() -> DispatchResult {
        _follow_space(None, None)
    }

    fn _follow_space(origin: Option<Origin>, space_id: Option<SpaceId>) -> DispatchResult {
        SpaceFollows::follow_space(
            origin.unwrap_or_else(|| Origin::signed(ACCOUNT2)),
            space_id.unwrap_or(SPACE1),
        )
    }

    fn _default_unfollow_space() -> DispatchResult {
        _unfollow_space(None, None)
    }

    fn _unfollow_space(origin: Option<Origin>, space_id: Option<SpaceId>) -> DispatchResult {
        SpaceFollows::unfollow_space(
            origin.unwrap_or_else(|| Origin::signed(ACCOUNT2)),
            space_id.unwrap_or(SPACE1),
        )
    }

    fn _create_default_post() -> DispatchResult {
        _create_post(None, None, None, None)
    }

    fn _create_post(
        origin: Option<Origin>,
        space_id_opt: Option<Option<SpaceId>>,
        extension: Option<PostExtension>,
        content: Option<Content>,
    ) -> DispatchResult {
        Posts::create_post(
            origin.unwrap_or_else(|| Origin::signed(ACCOUNT1)),
            space_id_opt.unwrap_or(Some(SPACE1)),
            extension.unwrap_or_else(extension_regular_post),
            content.unwrap_or_else(post_content_ipfs),
        )
    }

    fn _update_post(
        origin: Option<Origin>,
        post_id: Option<PostId>,
        update: Option<PostUpdate>,
    ) -> DispatchResult {
        Posts::update_post(
            origin.unwrap_or_else(|| Origin::signed(ACCOUNT1)),
            post_id.unwrap_or(POST1),
            update.unwrap_or_else(|| post_update(None, None, None)),
        )
    }

    fn _move_post_1_to_space_2() -> DispatchResult {
        _move_post(None, None, None)
    }

    /// Move the post out of this space to nowhere (space = None).
    fn _move_post_to_nowhere(post_id: PostId) -> DispatchResult {
        _move_post(None, Some(post_id), Some(None))
    }

    fn _move_post(
        origin: Option<Origin>,
        post_id: Option<PostId>,
        new_space_id: Option<Option<SpaceId>>,
    ) -> DispatchResult {
        Posts::move_post(
            origin.unwrap_or_else(|| Origin::signed(ACCOUNT1)),
            post_id.unwrap_or(POST1),
            new_space_id.unwrap_or(Some(SPACE2)),
        )
    }

    fn _create_default_comment() -> DispatchResult {
        _create_comment(None, None, None, None)
    }

    fn _create_comment(
        origin: Option<Origin>,
        post_id: Option<PostId>,
        parent_id: Option<Option<PostId>>,
        content: Option<Content>,
    ) -> DispatchResult {
        _create_post(
            origin,
            Some(None),
            Some(extension_comment(
                parent_id.unwrap_or(None),
                post_id.unwrap_or(POST1),
            )),
            Some(content.unwrap_or_else(comment_content_ipfs)),
        )
    }

    fn _update_comment(
        origin: Option<Origin>,
        post_id: Option<PostId>,
        update: Option<PostUpdate>,
    ) -> DispatchResult {
        _update_post(
            origin,
            Some(post_id.unwrap_or(POST2)),
            Some(update.unwrap_or_else(||
                post_update(None, Some(reply_content_ipfs()), None))
            ),
        )
    }

    fn _create_default_post_reaction() -> DispatchResult {
        _create_post_reaction(None, None, None)
    }

    fn _create_default_comment_reaction() -> DispatchResult {
        _create_comment_reaction(None, None, None)
    }

    fn _create_post_reaction(
        origin: Option<Origin>,
        post_id: Option<PostId>,
        kind: Option<ReactionKind>,
    ) -> DispatchResult {
        Reactions::create_post_reaction(
            origin.unwrap_or_else(|| Origin::signed(ACCOUNT1)),
            post_id.unwrap_or(POST1),
            kind.unwrap_or_else(reaction_upvote),
        )
    }

    fn _create_comment_reaction(
        origin: Option<Origin>,
        post_id: Option<PostId>,
        kind: Option<ReactionKind>,
    ) -> DispatchResult {
        _create_post_reaction(origin, Some(post_id.unwrap_or(2)), kind)
    }

    fn _update_post_reaction(
        origin: Option<Origin>,
        post_id: Option<PostId>,
        reaction_id: ReactionId,
        kind: Option<ReactionKind>,
    ) -> DispatchResult {
        Reactions::update_post_reaction(
            origin.unwrap_or_else(|| Origin::signed(ACCOUNT1)),
            post_id.unwrap_or(POST1),
            reaction_id,
            kind.unwrap_or_else(reaction_upvote),
        )
    }

    fn _update_comment_reaction(
        origin: Option<Origin>,
        post_id: Option<PostId>,
        reaction_id: ReactionId,
        kind: Option<ReactionKind>,
    ) -> DispatchResult {
        _update_post_reaction(origin, Some(post_id.unwrap_or(2)), reaction_id, kind)
    }

    fn _delete_post_reaction(
        origin: Option<Origin>,
        post_id: Option<PostId>,
        reaction_id: ReactionId,
    ) -> DispatchResult {
        Reactions::delete_post_reaction(
            origin.unwrap_or_else(|| Origin::signed(ACCOUNT1)),
            post_id.unwrap_or(POST1),
            reaction_id,
        )
    }

    fn _delete_comment_reaction(
        origin: Option<Origin>,
        post_id: Option<PostId>,
        reaction_id: ReactionId,
    ) -> DispatchResult {
        _delete_post_reaction(origin, Some(post_id.unwrap_or(2)), reaction_id)
    }

    fn _create_default_profile() -> DispatchResult {
        _create_profile(None, None)
    }

    fn _create_profile(
        origin: Option<Origin>,
        content: Option<Content>
    ) -> DispatchResult {
        Profiles::create_profile(
            origin.unwrap_or_else(|| Origin::signed(ACCOUNT1)),
            content.unwrap_or_else(profile_content_ipfs),
        )
    }

    fn _update_profile(
        origin: Option<Origin>,
        content: Option<Content>
    ) -> DispatchResult {
        Profiles::update_profile(
            origin.unwrap_or_else(|| Origin::signed(ACCOUNT1)),
            ProfileUpdate {
                content,
            },
        )
    }

    fn _default_follow_account() -> DispatchResult {
        _follow_account(None, None)
    }

    fn _follow_account(origin: Option<Origin>, account: Option<AccountId>) -> DispatchResult {
        ProfileFollows::follow_account(
            origin.unwrap_or_else(|| Origin::signed(ACCOUNT2)),
            account.unwrap_or(ACCOUNT1),
        )
    }

    fn _default_unfollow_account() -> DispatchResult {
        _unfollow_account(None, None)
    }

    fn _unfollow_account(origin: Option<Origin>, account: Option<AccountId>) -> DispatchResult {
        ProfileFollows::unfollow_account(
            origin.unwrap_or_else(|| Origin::signed(ACCOUNT2)),
            account.unwrap_or(ACCOUNT1),
        )
    }

    fn _score_post_on_reaction_with_id(
        account: AccountId,
        post_id: PostId,
        kind: ReactionKind,
    ) -> DispatchResult {
        if let Some(ref mut post) = Posts::post_by_id(post_id) {
            Scores::score_post_on_reaction(account, post, kind)
        } else {
            panic!("Test error. Post\\Comment with specified ID not found.");
        }
    }

    fn _score_post_on_reaction(
        account: AccountId,
        post: &mut Post<TestRuntime>,
        kind: ReactionKind,
    ) -> DispatchResult {
        Scores::score_post_on_reaction(account, post, kind)
    }

    fn _transfer_default_space_ownership() -> DispatchResult {
        _transfer_space_ownership(None, None, None)
    }

    fn _transfer_space_ownership(
        origin: Option<Origin>,
        space_id: Option<SpaceId>,
        transfer_to: Option<AccountId>,
    ) -> DispatchResult {
        SpaceOwnership::transfer_space_ownership(
            origin.unwrap_or_else(|| Origin::signed(ACCOUNT1)),
            space_id.unwrap_or(SPACE1),
            transfer_to.unwrap_or(ACCOUNT2),
        )
    }

    fn _accept_default_pending_ownership() -> DispatchResult {
        _accept_pending_ownership(None, None)
    }

    fn _accept_pending_ownership(origin: Option<Origin>, space_id: Option<SpaceId>) -> DispatchResult {
        SpaceOwnership::accept_pending_ownership(
            origin.unwrap_or_else(|| Origin::signed(ACCOUNT2)),
            space_id.unwrap_or(SPACE1),
        )
    }

    fn _reject_default_pending_ownership() -> DispatchResult {
        _reject_pending_ownership(None, None)
    }

    fn _reject_default_pending_ownership_by_current_owner() -> DispatchResult {
        _reject_pending_ownership(Some(Origin::signed(ACCOUNT1)), None)
    }

    fn _reject_pending_ownership(origin: Option<Origin>, space_id: Option<SpaceId>) -> DispatchResult {
        SpaceOwnership::reject_pending_ownership(
            origin.unwrap_or_else(|| Origin::signed(ACCOUNT2)),
            space_id.unwrap_or(SPACE1),
        )
    }

    /* ---------------------------------------------------------------------------------------------- */

    // TODO: fix copy-paste from pallet_roles
    /* Roles pallet mocks */

    type RoleId = u64;

    const ROLE1: RoleId = 1;
    const ROLE2: RoleId = 2;

    fn default_role_content_ipfs() -> Content {
        Content::IPFS(b"QmRAQB6YaCyidP37UdDnjFY5vQuiBrcqdyoW1CuDgwxkD4".to_vec())
    }

    /// Permissions Set that includes next permission: ManageRoles
    fn permission_set_default() -> Vec<SpacePermission> {
        vec![SP::ManageRoles]
    }


    pub fn _create_default_role() -> DispatchResult {
        _create_role(None, None, None, None, None)
    }

    pub fn _create_role(
        origin: Option<Origin>,
        space_id: Option<SpaceId>,
        time_to_live: Option<Option<BlockNumber>>,
        content: Option<Content>,
        permissions: Option<Vec<SpacePermission>>,
    ) -> DispatchResult {
        Roles::create_role(
            origin.unwrap_or_else(|| Origin::signed(ACCOUNT1)),
            space_id.unwrap_or(SPACE1),
            time_to_live.unwrap_or_default(), // Should return 'None'
            content.unwrap_or_else(default_role_content_ipfs),
            permissions.unwrap_or_else(permission_set_default),
        )
    }

    pub fn _grant_default_role() -> DispatchResult {
        _grant_role(None, None, None)
    }

    pub fn _grant_role(
        origin: Option<Origin>,
        role_id: Option<RoleId>,
        users: Option<Vec<User<AccountId>>>,
    ) -> DispatchResult {
        Roles::grant_role(
            origin.unwrap_or_else(|| Origin::signed(ACCOUNT1)),
            role_id.unwrap_or(ROLE1),
            users.unwrap_or_else(|| vec![User::Account(ACCOUNT2)]),
        )
    }

    pub fn _delete_default_role() -> DispatchResult {
        _delete_role(None, None)
    }

    pub fn _delete_role(
        origin: Option<Origin>,
        role_id: Option<RoleId>,
    ) -> DispatchResult {
        Roles::delete_role(
            origin.unwrap_or_else(|| Origin::signed(ACCOUNT1)),
            role_id.unwrap_or(ROLE1),
        )
    }

    /* ---------------------------------------------------------------------------------------------- */
    // Moderation pallet mocks
    // FIXME: remove when linter error is fixed
    #[allow(dead_code)]
    const REPORT1: ReportId = 1;

    pub(crate) fn _report_default_post() -> DispatchResult {
        _report_entity(None, None, None, None)
    }

    pub(crate) fn _report_entity(
        origin: Option<Origin>,
        entity: Option<EntityId<AccountId>>,
        scope: Option<SpaceId>,
        reason: Option<Content>,
    ) -> DispatchResult {
        Moderation::report_entity(
            origin.unwrap_or_else(|| Origin::signed(ACCOUNT1)),
            entity.unwrap_or(EntityId::Post(POST1)),
            scope.unwrap_or(SPACE1),
            reason.unwrap_or_else(valid_content_ipfs),
        )
    }

    pub(crate) fn _suggest_entity_status(
        origin: Option<Origin>,
        entity: Option<EntityId<AccountId>>,
        scope: Option<SpaceId>,
        status: Option<Option<EntityStatus>>,
        report_id_opt: Option<Option<ReportId>>,
    ) -> DispatchResult {
        Moderation::suggest_entity_status(
            origin.unwrap_or_else(|| Origin::signed(ACCOUNT1)),
            entity.unwrap_or(EntityId::Post(POST1)),
            scope.unwrap_or(SPACE1),
            status.unwrap_or(Some(EntityStatus::Blocked)),
            report_id_opt.unwrap_or(Some(REPORT1)),
        )
    }

    pub(crate) fn _update_entity_status(
        origin: Option<Origin>,
        entity: Option<EntityId<AccountId>>,
        scope: Option<SpaceId>,
        status_opt: Option<Option<EntityStatus>>,
    ) -> DispatchResult {
        Moderation::update_entity_status(
            origin.unwrap_or_else(|| Origin::signed(ACCOUNT1)),
            entity.unwrap_or(EntityId::Post(POST1)),
            scope.unwrap_or(SPACE1),
            status_opt.unwrap_or(Some(EntityStatus::Allowed)),
        )
    }

    pub(crate) fn _delete_entity_status(
        origin: Option<Origin>,
        entity: Option<EntityId<AccountId>>,
        scope: Option<SpaceId>,
    ) -> DispatchResult {
        Moderation::delete_entity_status(
            origin.unwrap_or_else(|| Origin::signed(ACCOUNT1)),
            entity.unwrap_or(EntityId::Post(POST1)),
            scope.unwrap_or(SPACE1),
        )
    }

    /*------------------------------------------------------------------------------------------------*/
    // Moderation tests

    fn block_account_in_space_1() {
        assert_ok!(
            _update_entity_status(
                None,
                Some(EntityId::Account(ACCOUNT1)),
                Some(SPACE1),
                Some(Some(EntityStatus::Blocked))
            )
        );
    }

    fn block_content_in_space_1() {
        assert_ok!(
            _update_entity_status(
                None,
                Some(EntityId::Content(valid_content_ipfs())),
                Some(SPACE1),
                Some(Some(EntityStatus::Blocked))
            )
        );
    }

    #[test]
    fn create_subspace_should_fail_when_content_is_blocked() {
        ExtBuilder::build_with_post().execute_with(|| {
            block_content_in_space_1();
            assert_noop!(
                _create_subspace(
                    None,
                    Some(Some(SPACE1)),
                    None,
                    Some(valid_content_ipfs()),
                    None,
                ), UtilsError::<TestRuntime>::ContentIsBlocked
            );
        });
    }

    #[test]
    fn create_subspace_should_fail_when_account_is_blocked() {
        ExtBuilder::build_with_post().execute_with(|| {
            block_account_in_space_1();
            assert_noop!(
                _create_subspace(
                    None,
                    Some(Some(SPACE1)),
                    Some(Some(space_handle_2())),
                    None,
                    None,
                ), UtilsError::<TestRuntime>::AccountIsBlocked
            );
        });
    }

    #[test]
    fn update_space_should_fail_when_account_is_blocked() {
        ExtBuilder::build_with_post().execute_with(|| {
            block_account_in_space_1();
            assert_noop!(
                _update_space(
                    None,
                    None,
                    Some(update_for_space_handle(Some(space_handle_2())))
                ), UtilsError::<TestRuntime>::AccountIsBlocked
            );
        });
    }

    #[test]
    fn update_space_should_fail_when_content_is_blocked() {
        ExtBuilder::build_with_post().execute_with(|| {
            block_content_in_space_1();
            assert_noop!(
                _update_space(
                    None,
                    None,
                    Some(space_update(
                        None,
                        Some(valid_content_ipfs()),
                        None
                    ))
                ),
                UtilsError::<TestRuntime>::ContentIsBlocked
            );
        });
    }

    #[test]
    fn create_post_should_fail_when_content_is_blocked() {
        ExtBuilder::build_with_post().execute_with(|| {
            block_content_in_space_1();
            assert_noop!(
                _create_post(
                    None,
                    None,
                    None,
                    Some(valid_content_ipfs()),
                ), UtilsError::<TestRuntime>::ContentIsBlocked
            );
        });
    }

    #[test]
    fn create_post_should_fail_when_account_is_blocked() {
        ExtBuilder::build_with_post().execute_with(|| {
            block_account_in_space_1();
            assert_noop!(
                _create_post(
                    None,
                    None,
                    None,
                    Some(valid_content_ipfs()),
                ), UtilsError::<TestRuntime>::AccountIsBlocked
            );
        });
    }

    #[test]
    fn update_post_should_fail_when_content_is_blocked() {
        ExtBuilder::build_with_post().execute_with(|| {
            block_content_in_space_1();
            assert_noop!(
                _update_post(
                    None, // From ACCOUNT1 (has default permission to UpdateOwnPosts)
                    None,
                    Some(
                        post_update(
                            None,
                            Some(valid_content_ipfs()),
                            Some(true)
                        )
                    )
                ), UtilsError::<TestRuntime>::ContentIsBlocked
            );
        });
    }

    #[test]
    fn update_post_should_fail_when_account_is_blocked() {
        ExtBuilder::build_with_post().execute_with(|| {
            block_account_in_space_1();
            assert_noop!(
                _update_post(
                    None, // From ACCOUNT1 (has default permission to UpdateOwnPosts)
                    None,
                    Some(
                        post_update(
                            None,
                            Some(valid_content_ipfs()),
                            Some(true)
                        )
                    )
                ), UtilsError::<TestRuntime>::AccountIsBlocked
            );
        });
    }

    // FIXME: uncomment when `update_post` will be able to move post from one space to another
    /*
    #[test]
    fn update_post_should_fail_when_post_is_blocked() {
        ExtBuilder::build_with_post().execute_with(|| {
            assert_ok!(
                _update_entity_status(
                    None,
                    Some(EntityId::Post(POST1)),
                    Some(SPACE1),
                    Some(Some(EntityStatus::Blocked))
                )
            );
            assert_noop!(
                _update_post(
                    None, // From ACCOUNT1 (has default permission to UpdateOwnPosts)
                    Some(POST1),
                    Some(
                        post_update(
                            Some(SPACE1),
                            None,
                            None
                        )
                    )
                ), UtilsError::<TestRuntime>::PostIsBlocked
            );
        });
    }
    */

    /*---------------------------------------------------------------------------------------------------*/
    // Space tests

    #[test]
    fn create_space_should_work() {
        ExtBuilder::build().execute_with(|| {
            assert_ok!(_create_default_space()); // SpaceId 1

            // Check storages
            assert_eq!(Spaces::space_ids_by_owner(ACCOUNT1), vec![SPACE1]);
            assert_eq!(find_space_id_by_handle(space_handle()), Some(SPACE1));
            assert_eq!(Spaces::next_space_id(), SPACE2);

            // Check whether data stored correctly
            let space = Spaces::space_by_id(SPACE1).unwrap();

            assert_eq!(space.created.account, ACCOUNT1);
            assert!(space.updated.is_none());
            assert_eq!(space.hidden, false);

            assert_eq!(space.owner, ACCOUNT1);
            assert_eq!(space.handle, Some(space_handle()));
            assert_eq!(space.content, space_content_ipfs());

            assert_eq!(space.posts_count, 0);
            assert_eq!(space.followers_count, 1);
            assert!(SpaceHistory::edit_history(space.id).is_empty());
            assert_eq!(space.score, 0);

            // Check that the handle deposit has been reserved:
            let reserved_balance = Balances::reserved_balance(ACCOUNT1);
            assert_eq!(reserved_balance, HANDLE_DEPOSIT);
        });
    }

    #[test]
    fn create_space_should_work_with_everyone_can_post_permission() {
        ExtBuilder::build_with_space_can_post_permission(everyone_can_create_post_permissions()).execute_with(|| {
            let space = Spaces::space_by_id(SPACE1).unwrap();
            assert_eq!(space.permissions, Some(everyone_can_create_post_permissions()));
        });
    }

    #[test]
    fn create_post_should_work_overridden_space_permission_for_everyone() {
        ExtBuilder::build_with_space_can_post_permission(everyone_can_create_post_permissions()).execute_with(|| {
            assert_ok!(_create_post(
                Some(Origin::signed(ACCOUNT2)),
                None,
                None,
                None
            ));
        });
    }

    #[test]
    fn create_space_should_work_with_followers_can_post_permission() {
        ExtBuilder::build_with_space_can_post_permission(follower_can_create_post_permissions()).execute_with(|| {
            let space = Spaces::space_by_id(SPACE1).unwrap();
            assert_eq!(space.permissions, Some(follower_can_create_post_permissions()));
        });
    }

    #[test]
    fn create_post_should_work_overridden_space_permission_for_followers() {
        ExtBuilder::build_with_space_can_post_permission(follower_can_create_post_permissions()).execute_with(|| {

            assert_ok!(_default_follow_space());

            assert_ok!(_create_post(
                Some(Origin::signed(ACCOUNT2)),
                None,
                None,
                None
            ));
        });
    }

    #[test]
    fn create_space_should_work_with_space_owner_can_post_permission() {
        ExtBuilder::build_with_space_can_post_permission(space_owner_can_create_post_permissions()).execute_with(|| {
            let space = Spaces::space_by_id(SPACE1).unwrap();
            assert_eq!(space.permissions, Some(space_owner_can_create_post_permissions()));
        });
    }

    #[test]
    fn create_post_should_work_overridden_space_permission_for_space_owner() {
        ExtBuilder::build_with_space_can_post_permission(space_owner_can_create_post_permissions()).execute_with(|| {
            assert_ok!(_create_default_post());
        });
    }

    #[test]
    fn create_space_should_store_handle_lowercase() {
        ExtBuilder::build().execute_with(|| {
            let new_handle: Vec<u8> = b"sPaCe_hAnDlE".to_vec();

            assert_ok!(_create_space(None, Some(Some(new_handle.clone())), None, None)); // SpaceId 1

            // Handle should be lowercase in storage and original in struct
            let space = Spaces::space_by_id(SPACE1).unwrap();
            assert_eq!(space.handle, Some(new_handle.clone()));
            assert_eq!(find_space_id_by_handle(new_handle), Some(SPACE1));
        });
    }

    #[test]
    fn create_space_should_fail_when_too_short_handle_provided() {
        ExtBuilder::build().execute_with(|| {
            let short_handle: Vec<u8> = vec![65; (MinHandleLen::get() - 1) as usize];

            // Try to catch an error creating a space with too short handle
            assert_noop!(_create_space(
                None,
                Some(Some(short_handle)),
                None,
                None
            ), UtilsError::<TestRuntime>::HandleIsTooShort);
        });
    }

    #[test]
    fn create_space_should_fail_when_too_long_handle_provided() {
        ExtBuilder::build().execute_with(|| {
            let long_handle: Vec<u8> = vec![65; (MaxHandleLen::get() + 1) as usize];

            // Try to catch an error creating a space with too long handle
            assert_noop!(_create_space(
                None,
                Some(Some(long_handle)),
                None,
                None
            ), UtilsError::<TestRuntime>::HandleIsTooLong);
        });
    }

    #[test]
    fn create_space_should_fail_when_not_unique_handle_provided() {
        ExtBuilder::build().execute_with(|| {
            assert_ok!(_create_default_space());
            // SpaceId 1
            // Try to catch an error creating a space with not unique handle
            assert_noop!(_create_default_space(), SpacesError::<TestRuntime>::SpaceHandleIsNotUnique);
        });
    }

    #[test]
    fn create_space_should_fail_when_handle_contains_at_char() {
        ExtBuilder::build().execute_with(|| {
            let invalid_handle: Vec<u8> = b"@space_handle".to_vec();

            assert_noop!(_create_space(
                None,
                Some(Some(invalid_handle)),
                None,
                None
            ), UtilsError::<TestRuntime>::HandleContainsInvalidChars);
        });
    }

    #[test]
    fn create_space_should_fail_when_handle_contains_minus_char() {
        ExtBuilder::build().execute_with(|| {
            let invalid_handle: Vec<u8> = b"space-handle".to_vec();

            assert_noop!(_create_space(
                None,
                Some(Some(invalid_handle)),
                None,
                None
            ), UtilsError::<TestRuntime>::HandleContainsInvalidChars);
        });
    }

    #[test]
    fn create_space_should_fail_when_handle_contains_space_char() {
        ExtBuilder::build().execute_with(|| {
            let invalid_handle: Vec<u8> = b"space handle".to_vec();

            assert_noop!(_create_space(
                None,
                Some(Some(invalid_handle)),
                None,
                None
            ), UtilsError::<TestRuntime>::HandleContainsInvalidChars);
        });
    }

    #[test]
    fn create_space_should_fail_when_handle_contains_unicode() {
        ExtBuilder::build().execute_with(|| {
            let invalid_handle: Vec<u8> = String::from("блог_хендл").into_bytes().to_vec();

            assert_noop!(_create_space(
                None,
                Some(Some(invalid_handle)),
                None,
                None
            ), UtilsError::<TestRuntime>::HandleContainsInvalidChars);
        });
    }

    #[test]
    fn create_space_should_fail_when_ipfs_cid_is_invalid() {
        ExtBuilder::build().execute_with(|| {
            // Try to catch an error creating a space with invalid content
            assert_noop!(_create_space(
                None,
                None,
                Some(invalid_content_ipfs()),
                None
            ), UtilsError::<TestRuntime>::InvalidIpfsCid);
        });
    }

    #[test]
    fn update_space_should_work() {
        ExtBuilder::build_with_space().execute_with(|| {
            let new_handle: Vec<u8> = b"new_handle".to_vec();
            let expected_content_ipfs = updated_space_content();
            // Space update with ID 1 should be fine

            assert_ok!(_update_space(
                None, // From ACCOUNT1 (has permission as he's an owner)
                None,
                Some(
                    space_update(
                        Some(Some(new_handle.clone())),
                        Some(expected_content_ipfs.clone()),
                        Some(true),
                    )
                )
            ));

            // Check whether space updates correctly
            let space = Spaces::space_by_id(SPACE1).unwrap();
            assert_eq!(space.handle, Some(new_handle.clone()));
            assert_eq!(space.content, expected_content_ipfs);
            assert_eq!(space.hidden, true);

            // Check whether history recorded correctly
            let edit_history = &SpaceHistory::edit_history(space.id)[0];
            assert_eq!(edit_history.old_data.handle, Some(Some(space_handle())));
            assert_eq!(edit_history.old_data.content, Some(space_content_ipfs()));
            assert_eq!(edit_history.old_data.hidden, Some(false));

            assert_eq!(find_space_id_by_handle(space_handle()), None);
            assert_eq!(find_space_id_by_handle(new_handle), Some(SPACE1));

            // Check that the handle deposit has been reserved:
            let reserved_balance = Balances::reserved_balance(ACCOUNT1);
            assert_eq!(reserved_balance, HANDLE_DEPOSIT);
        });
    }

    #[test]
    fn update_space_should_work_when_one_of_roles_is_permitted() {
        ExtBuilder::build_with_a_few_roles_granted_to_account2(vec![SP::UpdateSpace]).execute_with(|| {
            let space_update = space_update(
                Some(Some(b"new_handle".to_vec())),
                Some(updated_space_content()),
                Some(true),
            );

            assert_ok!(_update_space(
                Some(Origin::signed(ACCOUNT2)),
                Some(SPACE1),
                Some(space_update)
            ));
        });
    }

    #[test]
    fn update_space_should_work_when_unreserving_handle() {
        ExtBuilder::build_with_space().execute_with(|| {
            let no_handle = None;
            let space_update = update_for_space_handle(no_handle);
            assert_ok!(_update_space(None, None, Some(space_update)));

            // Check that the space handle is unreserved after this update:
            let space = Spaces::space_by_id(SPACE1).unwrap();
            assert_eq!(space.handle, None);

            // Check that the previous space handle has been added to the space history:
            let edit_history = &SpaceHistory::edit_history(space.id)[0];
            assert_eq!(edit_history.old_data.handle, Some(Some(space_handle())));

            // Check that the previous space handle is not reserved in storage anymore:
            assert_eq!(find_space_id_by_handle(space_handle()), None);

            // Check that the handle deposit has been unreserved:
            let reserved_balance = Balances::reserved_balance(ACCOUNT1);
            assert!(reserved_balance.is_zero());
        });
    }

    #[test]
    fn update_space_should_fail_when_no_updates_for_space_provided() {
        ExtBuilder::build_with_space().execute_with(|| {
            // Try to catch an error updating a space with no changes
            assert_noop!(
                _update_space(None, None, None),
                SpacesError::<TestRuntime>::NoUpdatesForSpace
            );
        });
    }

    #[test]
    fn update_space_should_fail_when_space_not_found() {
        ExtBuilder::build_with_space().execute_with(|| {
            let new_handle: Vec<u8> = b"new_handle".to_vec();

            // Try to catch an error updating a space with wrong space ID
            assert_noop!(_update_space(
                None,
                Some(SPACE2),
                Some(
                    update_for_space_handle(Some(new_handle))
                )
            ), SpacesError::<TestRuntime>::SpaceNotFound);
        });
    }

    #[test]
    fn update_space_should_fail_when_account_has_no_permission_to_update_space() {
        ExtBuilder::build_with_space().execute_with(|| {
            let new_handle: Vec<u8> = b"new_handle".to_vec();

            // Try to catch an error updating a space with an account that it not permitted
            assert_noop!(_update_space(
                Some(Origin::signed(ACCOUNT2)),
                None,
                Some(
                    update_for_space_handle(Some(new_handle))
                )
            ), SpacesError::<TestRuntime>::NoPermissionToUpdateSpace);
        });
    }

    #[test]
    fn update_space_should_fail_when_too_short_handle_provided() {
        ExtBuilder::build_with_space().execute_with(|| {
            let short_handle: Vec<u8> = vec![65; (MinHandleLen::get() - 1) as usize];

            // Try to catch an error updating a space with too short handle
            assert_noop!(_update_space(
                None,
                None,
                Some(
                    update_for_space_handle(Some(short_handle))
                )
            ), UtilsError::<TestRuntime>::HandleIsTooShort);
        });
    }

    #[test]
    fn update_space_should_fail_when_too_long_handle_provided() {
        ExtBuilder::build_with_space().execute_with(|| {
            let long_handle: Vec<u8> = vec![65; (MaxHandleLen::get() + 1) as usize];

            // Try to catch an error updating a space with too long handle
            assert_noop!(_update_space(
                None,
                None,
                Some(
                    update_for_space_handle(Some(long_handle))
                )
            ), UtilsError::<TestRuntime>::HandleIsTooLong);
        });
    }

    #[test]
    fn update_space_should_fail_when_not_unique_handle_provided() {
        ExtBuilder::build_with_space().execute_with(|| {
            let handle: Vec<u8> = b"unique_handle".to_vec();

            assert_ok!(_create_space(
                None,
                Some(Some(handle.clone())),
                None,
                None
            )); // SpaceId 2 with a custom handle

            // Should fail when updating a space 1 with a handle of a space 2:
            assert_noop!(_update_space(
                None,
                Some(SPACE1),
                Some(
                    update_for_space_handle(Some(handle))
                )
            ), SpacesError::<TestRuntime>::SpaceHandleIsNotUnique);
        });
    }

    #[test]
    fn update_space_should_fail_when_handle_contains_at_char() {
        ExtBuilder::build_with_space().execute_with(|| {
            let invalid_handle: Vec<u8> = b"@space_handle".to_vec();

            assert_noop!(_update_space(
                None,
                None,
                Some(
                    update_for_space_handle(Some(invalid_handle))
                )
            ), UtilsError::<TestRuntime>::HandleContainsInvalidChars);
        });
    }

    #[test]
    fn update_space_should_fail_when_handle_contains_minus_char() {
        ExtBuilder::build_with_space().execute_with(|| {
            let invalid_handle: Vec<u8> = b"space-handle".to_vec();

            assert_noop!(_update_space(
                None,
                None,
                Some(
                    update_for_space_handle(Some(invalid_handle))
                )
            ), UtilsError::<TestRuntime>::HandleContainsInvalidChars);
        });
    }

    #[test]
    fn update_space_should_fail_when_handle_contains_space_char() {
        ExtBuilder::build_with_space().execute_with(|| {
            let invalid_handle: Vec<u8> = b"space handle".to_vec();

            assert_noop!(_update_space(
                None,
                None,
                Some(
                    update_for_space_handle(Some(invalid_handle))
                )
            ), UtilsError::<TestRuntime>::HandleContainsInvalidChars);
        });
    }

    #[test]
    fn update_space_should_fail_when_handle_contains_unicode() {
        ExtBuilder::build_with_space().execute_with(|| {
            let invalid_handle: Vec<u8> = String::from("блог_хендл").into_bytes().to_vec();

            assert_noop!(_update_space(
                None,
                None,
                Some(
                    update_for_space_handle(Some(invalid_handle))
                )
            ), UtilsError::<TestRuntime>::HandleContainsInvalidChars);
        });
    }

    #[test]
    fn update_space_should_fail_when_ipfs_cid_is_invalid() {
        ExtBuilder::build_with_space().execute_with(|| {

            // Try to catch an error updating a space with invalid content
            assert_noop!(_update_space(
                None,
                None,
                Some(
                    space_update(
                        None,
                        Some(invalid_content_ipfs()),
                        None,
                    )
                )
            ), UtilsError::<TestRuntime>::InvalidIpfsCid);
        });
    }

    #[test]
    fn update_space_should_fail_when_no_right_permission_in_account_roles() {
        ExtBuilder::build_with_a_few_roles_granted_to_account2(vec![SP::UpdateSpace]).execute_with(|| {
            let space_update = space_update(
                Some(Some(b"new_handle".to_vec())),
                Some(updated_space_content()),
                Some(true),
            );

            assert_ok!(_delete_default_role());

            assert_noop!(_update_space(
                Some(Origin::signed(ACCOUNT2)),
                Some(SPACE1),
                Some(space_update)
            ), SpacesError::<TestRuntime>::NoPermissionToUpdateSpace);
        });
    }

    // TODO: refactor or remove. Deprecated tests
    // Find public space ids tests
    // --------------------------------------------------------------------------------------------
    /*#[test]
    fn find_public_space_ids_should_work() {
        ExtBuilder::build_with_space().execute_with(|| {
            assert_ok!(_create_space(None, None, Some(Some(space_handle1())), None, None));

            let space_ids = Spaces::find_public_space_ids(0, 3);
            assert_eq!(space_ids, vec![SPACE1, SPACE2]);
        });
    }

    #[test]
    fn find_public_space_ids_should_work_with_zero_offset() {
        ExtBuilder::build_with_space().execute_with(|| {
            let space_ids = Spaces::find_public_space_ids(0, 1);
            assert_eq!(space_ids, vec![SPACE1]);
        });
    }

    #[test]
    fn find_public_space_ids_should_work_with_zero_limit() {
        ExtBuilder::build_with_space().execute_with(|| {
            let space_ids = Spaces::find_public_space_ids(1, 0);
            assert_eq!(space_ids, vec![SPACE1]);
        });
    }

    #[test]
    fn find_public_space_ids_should_work_with_zero_offset_and_zero_limit() {
        ExtBuilder::build_with_space().execute_with(|| {
            let space_ids = Spaces::find_public_space_ids(0, 0);
            assert_eq!(space_ids, vec![]);
        });
    }

    // Find unlisted space ids tests
    // --------------------------------------------------------------------------------------------

    #[test]
    fn find_unlisted_space_ids_should_work() {
        ExtBuilder::build_with_space().execute_with(|| {
            assert_ok!(_create_space(None, None, Some(Some(space_handle1())), None, None));
            assert_ok!(
                _update_space(
                    None,
                    Some(SPACE1),
                    Some(
                        space_update(
                            None,
                            None,
                            Some(Content::None),
                            Some(true),
                            None
                        )
                    )
                )
            );

            assert_ok!(
                _update_space(
                    None,
                    Some(SPACE2),
                    Some(
                        space_update(
                            None,
                            None,
                            Some(Content::None),
                            Some(true),
                            None
                        )
                    )
                )
            );


            let space_ids = Spaces::find_unlisted_space_ids(0, 2);
            assert_eq!(space_ids, vec![SPACE1, SPACE2]);
        });
    }

    #[test]
    fn find_unlisted_space_ids_should_work_with_zero_offset() {
        ExtBuilder::build_with_space().execute_with(|| {
            assert_ok!(
                _update_space(
                    None,
                    Some(SPACE1),
                    Some(
                        space_update(
                            None,
                            None,
                            Some(Content::None),
                            Some(true),
                            None
                        )
                    )
                )
            );

            let space_ids = Spaces::find_unlisted_space_ids(0, 1);
            assert_eq!(space_ids, vec![SPACE1]);
        });
    }

    #[test]
    fn find_unlisted_space_ids_should_work_with_zero_limit() {
        ExtBuilder::build_with_space().execute_with(|| {
            assert_ok!(
                _update_space(
                    None,
                    Some(SPACE1),
                    Some(
                        space_update(
                            None,
                            None,
                            Some(Content::None),
                            Some(true),
                            None
                        )
                    )
                )
            );

            let space_ids = Spaces::find_unlisted_space_ids(1, 0);
            assert_eq!(space_ids, vec![]);
        });
    }

    #[test]
    fn find_unlisted_space_ids_should_work_with_zero_offset_and_zero_limit() {
        ExtBuilder::build_with_space().execute_with(|| {
            assert_ok!(
                _update_space(
                    None,
                    Some(SPACE1),
                    Some(
                        space_update(
                            None,
                            None,
                            Some(Content::None),
                            Some(true),
                            None
                        )
                    )
                )
            );

            let space_ids = Spaces::find_unlisted_space_ids(0, 0);
            assert_eq!(space_ids, vec![]);
        });
    }*/

    // --------------------------------------------------------------------------------------------

    // Post tests
    #[test]
    fn create_post_should_work() {
        ExtBuilder::build_with_space().execute_with(|| {
            assert_ok!(_create_default_post()); // PostId 1 by ACCOUNT1 which is permitted by default

            // Check storages
            assert_eq!(Posts::post_ids_by_space_id(SPACE1), vec![POST1]);
            assert_eq!(Posts::next_post_id(), POST2);

            // Check whether data stored correctly
            let post = Posts::post_by_id(POST1).unwrap();

            assert_eq!(post.created.account, ACCOUNT1);
            assert!(post.updated.is_none());
            assert_eq!(post.hidden, false);

            assert_eq!(post.space_id, Some(SPACE1));
            assert_eq!(post.extension, extension_regular_post());

            assert_eq!(post.content, post_content_ipfs());

            assert_eq!(post.replies_count, 0);
            assert_eq!(post.hidden_replies_count, 0);
            assert_eq!(post.shares_count, 0);
            assert_eq!(post.upvotes_count, 0);
            assert_eq!(post.downvotes_count, 0);

            assert_eq!(post.score, 0);

            assert!(PostHistory::edit_history(POST1).is_empty());
        });
    }

    #[test]
    fn create_post_should_work_when_one_of_roles_is_permitted() {
        ExtBuilder::build_with_a_few_roles_granted_to_account2(vec![SP::CreatePosts]).execute_with(|| {
            assert_ok!(_create_post(
                Some(Origin::signed(ACCOUNT2)),
                None, // SpaceId 1,
                None, // RegularPost extension
                None, // Default post content
            ));
        });
    }

    #[test]
    fn create_post_should_fail_when_post_has_no_space_id() {
        ExtBuilder::build_with_space().execute_with(|| {
            assert_noop!(_create_post(
                None,
                Some(None),
                None,
                None
            ), PostsError::<TestRuntime>::PostHasNoSpaceId);
        });
    }

    #[test]
    fn create_post_should_fail_when_space_not_found() {
        ExtBuilder::build().execute_with(|| {
            assert_noop!(_create_default_post(), SpacesError::<TestRuntime>::SpaceNotFound);
        });
    }

    #[test]
    fn create_post_should_fail_when_ipfs_cid_is_invalid() {
        ExtBuilder::build_with_space().execute_with(|| {
            // Try to catch an error creating a regular post with invalid content
            assert_noop!(_create_post(
                None,
                None,
                None,
                Some(invalid_content_ipfs())
            ), UtilsError::<TestRuntime>::InvalidIpfsCid);
        });
    }

    #[test]
    fn create_post_should_fail_when_account_has_no_permission() {
        ExtBuilder::build_with_space().execute_with(|| {
            assert_noop!(_create_post(
                Some(Origin::signed(ACCOUNT2)),
                None,
                None,
                None
            ), PostsError::<TestRuntime>::NoPermissionToCreatePosts);
        });
    }

    #[test]
    fn create_post_should_fail_when_no_right_permission_in_account_roles() {
        ExtBuilder::build_with_a_few_roles_granted_to_account2(vec![SP::CreatePosts]).execute_with(|| {
            assert_ok!(_delete_default_role());

            assert_noop!(_create_post(
                Some(Origin::signed(ACCOUNT2)),
                None, // SpaceId 1,
                None, // RegularPost extension
                None, // Default post content
            ), PostsError::<TestRuntime>::NoPermissionToCreatePosts);
        });
    }

    #[test]
    fn update_post_should_work() {
        ExtBuilder::build_with_post().execute_with(|| {
            let expected_content_ipfs = updated_post_content();

            // Post update with ID 1 should be fine
            assert_ok!(_update_post(
                None, // From ACCOUNT1 (has default permission to UpdateOwnPosts)
                None,
                Some(
                    post_update(
                        None,
                        Some(expected_content_ipfs.clone()),
                        Some(true)
                    )
                )
            ));

            // Check whether post updates correctly
            let post = Posts::post_by_id(POST1).unwrap();
            assert_eq!(post.space_id, Some(SPACE1));
            assert_eq!(post.content, expected_content_ipfs);
            assert_eq!(post.hidden, true);

            // Check whether history recorded correctly
            let post_history = PostHistory::edit_history(POST1)[0].clone();
            assert!(post_history.old_data.space_id.is_none());
            assert_eq!(post_history.old_data.content, Some(post_content_ipfs()));
            assert_eq!(post_history.old_data.hidden, Some(false));
        });
    }

    fn check_if_post_moved_correctly(
        moved_post_id: PostId,
        old_space_id: SpaceId,
        expected_new_space_id: SpaceId
    ) {
        let post: Post<TestRuntime> = Posts::post_by_id(moved_post_id).unwrap(); // `POST2` is a comment
        let new_space_id = post.space_id.unwrap();

        // Check that space id of the post has been updated from 1 to 2
        assert_eq!(new_space_id, expected_new_space_id);

        // Check that stats on the old space have been decreased
        let old_space = Spaces::space_by_id(old_space_id).unwrap();
        assert_eq!(old_space.posts_count, 0);
        assert_eq!(old_space.hidden_posts_count, 0);
        assert_eq!(old_space.score, 0);

        // Check that stats on the new space have been increased
        let new_space = Spaces::space_by_id(new_space_id).unwrap();
        assert_eq!(new_space.posts_count, 1);
        assert_eq!(new_space.hidden_posts_count, if post.hidden { 1 } else { 0 });
        assert_eq!(new_space.score, post.score);
    }

    #[test]
    fn move_post_should_work() {
        ExtBuilder::build_with_reacted_post_and_two_spaces().execute_with(|| {
            assert_ok!(_move_post_1_to_space_2());

            let moved_post_id = POST1;
            let old_space_id = SPACE1;
            let expected_new_space_id = SPACE2;
            check_if_post_moved_correctly(moved_post_id, old_space_id, expected_new_space_id);

            // Check that there are no posts ids in the old space
            assert!(Posts::post_ids_by_space_id(old_space_id).is_empty());

            // Check that there is the post id in the new space
            assert_eq!(Posts::post_ids_by_space_id(expected_new_space_id), vec![moved_post_id]);
        });
    }

    #[test]
    fn move_post_should_work_when_space_id_none() {
        ExtBuilder::build_with_reacted_post_and_two_spaces().execute_with(|| {
            let moved_post_id = POST1;
            let old_space_id = SPACE1; // Where post were before moving to `SpaceId:None`
            let expected_new_space_id = SPACE2;

            assert_ok!(_move_post_to_nowhere(moved_post_id));
            assert_ok!(_move_post_1_to_space_2());

            check_if_post_moved_correctly(moved_post_id, old_space_id, expected_new_space_id);

            // Check that there are no posts ids in the old space
            assert!(Posts::post_ids_by_space_id(old_space_id).is_empty());

            // Check that there is the post id in the new space
            assert_eq!(Posts::post_ids_by_space_id(expected_new_space_id), vec![moved_post_id]);
        });
    }

    #[test]
    fn move_hidden_post_should_work() {
        ExtBuilder::build_with_reacted_post_and_two_spaces().execute_with(|| {
            let moved_post_id = POST1;
            let old_space_id = SPACE1;
            let expected_new_space_id = SPACE2;

            // Hide the post before moving it
            assert_ok!(_update_post(
                None,
                Some(moved_post_id),
                Some(post_update(
                    None,
                    None,
                    Some(true)
                ))
            ));

            assert_ok!(_move_post_1_to_space_2());

            check_if_post_moved_correctly(moved_post_id, old_space_id, expected_new_space_id);

            // Check that there are no posts ids in the old space
            assert!(Posts::post_ids_by_space_id(old_space_id).is_empty());

            // Check that there is the post id in the new space
            assert_eq!(Posts::post_ids_by_space_id(expected_new_space_id), vec![moved_post_id]);
        });
    }

    #[test]
    fn move_hidden_post_should_fail_when_post_not_found() {
        ExtBuilder::build().execute_with(|| {
            // Note that we have not created a post that we are trying to move
            assert_noop!(
                _move_post_1_to_space_2(),
                PostsError::<TestRuntime>::PostNotFound
            );
        });
    }

    #[test]
    fn move_hidden_post_should_fail_when_provided_space_not_found() {
        ExtBuilder::build_with_post().execute_with(|| {
            // Note that we have not created a new space #2 before moving the post
            assert_noop!(
                _move_post_1_to_space_2(),
                SpacesError::<TestRuntime>::SpaceNotFound
            );
        });
    }

    #[test]
    fn move_hidden_post_should_fail_origin_has_no_permission_to_create_posts() {
        ExtBuilder::build_with_post().execute_with(|| {
            // Create a space #2 from account #2
            assert_ok!(_create_space(Some(Origin::signed(ACCOUNT2)), Some(None), None, None));

            // Should not be possible to move the post b/c it's owner is account #1
            // when the space #2 is owned by account #2
            assert_noop!(
                _move_post_1_to_space_2(),
                PostsError::<TestRuntime>::NoPermissionToCreatePosts
            );
        });
    }

    #[test]
    fn move_post_should_fail_when_account_has_no_permission() {
        ExtBuilder::build_with_post_and_two_spaces().execute_with(|| {
            assert_noop!(
                _move_post(Some(Origin::signed(ACCOUNT2)), None, None),
                PostsError::<TestRuntime>::NoPermissionToUpdateAnyPost
            );
        });
    }

    #[test]
    fn move_post_should_fail_when_space_none_and_account_is_not_post_owner() {
        ExtBuilder::build_with_post_and_two_spaces().execute_with(|| {
            assert_ok!(_move_post_to_nowhere(POST1));
            assert_noop!(
                _move_post(Some(Origin::signed(ACCOUNT2)), None, None),
                PostsError::<TestRuntime>::NotAPostOwner
            );
        });
    }

    #[test]
    fn should_fail_when_trying_to_move_comment() {
        ExtBuilder::build_with_comment().execute_with(|| {
            assert_ok!(_create_space(None, Some(None), None, None));

            // Comments cannot be moved, they stick to their parent post
            assert_noop!(
                _move_post(None, Some(POST2), None),
                PostsError::<TestRuntime>::CannotUpdateSpaceIdOnComment
            );
        });
    }

    #[test]
    fn update_post_should_work_after_transfer_space_ownership() {
        ExtBuilder::build_with_post().execute_with(|| {
            let post_update = post_update(
                None,
                Some(updated_post_content()),
                Some(true),
            );

            assert_ok!(_transfer_default_space_ownership());

            // Post update with ID 1 should be fine
            assert_ok!(_update_post(None, None, Some(post_update)));
        });
    }

    #[test]
    fn update_any_post_should_work_when_account_has_default_permission() {
        ExtBuilder::build_with_a_few_roles_granted_to_account2(vec![SP::CreatePosts]).execute_with(|| {
            let post_update = post_update(
                None,
                Some(updated_post_content()),
                Some(true),
            );
            assert_ok!(_create_post(
                Some(Origin::signed(ACCOUNT2)),
                None, // SpaceId 1
                None, // RegularPost extension
                None // Default post content
            )); // PostId 1

            // Post update with ID 1 should be fine
            assert_ok!(_update_post(
                None, // From ACCOUNT1 (has default permission to UpdateAnyPosts as SpaceOwner)
                Some(POST1),
                Some(post_update)
            ));
        });
    }

    #[test]
    fn update_any_post_should_work_when_one_of_roles_is_permitted() {
        ExtBuilder::build_with_a_few_roles_granted_to_account2(vec![SP::UpdateAnyPost]).execute_with(|| {
            let post_update = post_update(
                None,
                Some(updated_post_content()),
                Some(true),
            );
            assert_ok!(_create_default_post()); // PostId 1

            // Post update with ID 1 should be fine
            assert_ok!(_update_post(
                Some(Origin::signed(ACCOUNT2)),
                Some(POST1),
                Some(post_update)
            ));
        });
    }

    #[test]
    fn update_post_should_fail_when_no_updates_for_post_provided() {
        ExtBuilder::build_with_post().execute_with(|| {
            // Try to catch an error updating a post with no changes
            assert_noop!(_update_post(None, None, None), PostsError::<TestRuntime>::NoUpdatesForPost);
        });
    }

    #[test]
    fn update_post_should_fail_when_post_not_found() {
        ExtBuilder::build_with_post().execute_with(|| {
            assert_ok!(_create_space(None, Some(Some(b"space2_handle".to_vec())), None, None)); // SpaceId 2

            // Try to catch an error updating a post with wrong post ID
            assert_noop!(_update_post(
                None,
                Some(POST2),
                Some(
                    post_update(
                        // FIXME: when Post's `space_id` update is fully implemented
                        None/*Some(SPACE2)*/,
                        None,
                        Some(true)/*None*/
                    )
                )
            ), PostsError::<TestRuntime>::PostNotFound);
        });
    }

    #[test]
    fn update_post_should_fail_when_account_has_no_permission_to_update_any_post() {
        ExtBuilder::build_with_post().execute_with(|| {
            assert_ok!(_create_space(None, Some(Some(b"space2_handle".to_vec())), None, None)); // SpaceId 2

            // Try to catch an error updating a post with different account
            assert_noop!(_update_post(
                Some(Origin::signed(ACCOUNT2)),
                None,
                Some(
                    post_update(
                        // FIXME: when Post's `space_id` update is fully implemented
                        None/*Some(SPACE2)*/,
                        None,
                        Some(true)/*None*/
                    )
                )
            ), PostsError::<TestRuntime>::NoPermissionToUpdateAnyPost);
        });
    }

    #[test]
    fn update_post_should_fail_when_ipfs_cid_is_invalid() {
        ExtBuilder::build_with_post().execute_with(|| {
            // Try to catch an error updating a post with invalid content
            assert_noop!(_update_post(
                None,
                None,
                Some(
                    post_update(
                        None,
                        Some(invalid_content_ipfs()),
                        None
                    )
                )
            ), UtilsError::<TestRuntime>::InvalidIpfsCid);
        });
    }

    #[test]
    fn update_post_should_fail_when_no_right_permission_in_account_roles() {
        ExtBuilder::build_with_a_few_roles_granted_to_account2(vec![SP::UpdateAnyPost]).execute_with(|| {
            let post_update = post_update(
                None,
                Some(updated_post_content()),
                Some(true),
            );
            assert_ok!(_create_default_post());
            // PostId 1
            assert_ok!(_delete_default_role());

            // Post update with ID 1 should be fine
            assert_noop!(_update_post(
                Some(Origin::signed(ACCOUNT2)),
                Some(POST1),
                Some(post_update)
            ), PostsError::<TestRuntime>::NoPermissionToUpdateAnyPost);
        });
    }

    // TODO: refactor or remove. Deprecated tests
    // Find public post ids tests
    // --------------------------------------------------------------------------------------------
    /*#[test]
    fn find_public_post_ids_in_space_should_work() {
        ExtBuilder::build_with_post().execute_with(|| {
            assert_ok!(_create_post(None, Some(Some(SPACE1)), None, None));

            let post_ids = Posts::find_public_post_ids_in_space(SPACE1, 0, 3);
            assert_eq!(post_ids, vec![POST1, POST2]);
        });
    }

    #[test]
    fn find_public_post_ids_in_space_should_work_with_zero_offset() {
        ExtBuilder::build_with_post().execute_with(|| {
            let post_ids = Posts::find_public_post_ids_in_space(SPACE1, 0, 1);
            assert_eq!(post_ids, vec![POST1]);
        });
    }

    #[test]
    fn find_public_post_ids_in_space_should_work_with_zero_limit() {
        ExtBuilder::build_with_post().execute_with(|| {
            let post_ids = Posts::find_public_post_ids_in_space(SPACE1, 1, 0);
            assert_eq!(post_ids, vec![POST1]);
        });
    }

    #[test]
    fn find_public_post_ids_in_space_should_work_with_zero_offset_and_zero_limit() {
        ExtBuilder::build_with_post().execute_with(|| {
            let post_ids = Posts::find_public_post_ids_in_space(SPACE1, 0, 0);
            assert_eq!(post_ids, vec![]);
        });
    }

    // Find unlisted post ids tests
    // --------------------------------------------------------------------------------------------

    #[test]
    fn find_unlisted_post_ids_in_space_should_work() {
        ExtBuilder::build_with_post().execute_with(|| {
            assert_ok!(_create_post(None, Some(Some(SPACE1)), None, None));
            assert_ok!(
                _update_post(
                    None,
                    None,
                    Some(
                        post_update(
                            None,
                            Some(Content::None),
                            Some(true))
                    )
                )
            );
            assert_ok!(
                _update_post(
                    None,
                    Some(POST2),
                    Some(
                        post_update(
                            None,
                            Some(Content::None),
                            Some(true))
                    )
                )
            );

            let post_ids = Posts::find_unlisted_post_ids_in_space(SPACE1, 0, 3);
            assert_eq!(post_ids, vec![POST1, POST2]);
        });
    }

    #[test]
    fn find_unlisted_post_ids_in_space_should_work_with_zero_offset() {
        ExtBuilder::build_with_post().execute_with(|| {
            assert_ok!(
                _update_post(
                    None,
                    None,
                    Some(
                        post_update(
                            None,
                            Some(Content::None),
                            Some(true))
                    )
                )
            );

            let post_ids = Posts::find_unlisted_post_ids_in_space(SPACE1, 0, 1);
            assert_eq!(post_ids, vec![POST1]);
        });
    }

    #[test]
    fn find_unlisted_post_ids_in_space_should_work_with_zero_limit() {
        ExtBuilder::build_with_post().execute_with(|| {
            assert_ok!(
                _update_post(
                    None,
                    None,
                    Some(
                        post_update(
                            None,
                            Some(Content::None),
                            Some(true))
                    )
                )
            );

            let post_ids = Posts::find_unlisted_post_ids_in_space(SPACE1, 1, 0);
            assert_eq!(post_ids, vec![POST1]);
        });
    }

    #[test]
    fn find_unlisted_post_ids_in_space_should_work_with_zero_offset_and_zero_limit() {
        ExtBuilder::build_with_post().execute_with(|| {
            assert_ok!(
                _update_post(
                    None,
                    None,
                    Some(
                        post_update(
                            None,
                            Some(Content::None),
                            Some(true))
                    )
                )
            );

            let post_ids = Posts::find_unlisted_post_ids_in_space(SPACE1, 0, 0);
            assert_eq!(post_ids, vec![]);
        });
    }*/
    // --------------------------------------------------------------------------------------------

    // Comment tests
    #[test]
    fn create_comment_should_work() {
        ExtBuilder::build_with_post().execute_with(|| {
            assert_ok!(_create_default_comment()); // PostId 2 by ACCOUNT1 which is permitted by default

            // Check storages
            let root_post = Posts::post_by_id(POST1).unwrap();
            assert_eq!(Posts::reply_ids_by_post_id(POST1), vec![POST2]);
            assert_eq!(root_post.replies_count, 1);
            assert_eq!(root_post.hidden_replies_count, 0);

            // Check whether data stored correctly
            let comment = Posts::post_by_id(POST2).unwrap();
            let comment_ext = comment.get_comment_ext().unwrap();

            assert!(comment_ext.parent_id.is_none());
            assert_eq!(comment_ext.root_post_id, POST1);
            assert_eq!(comment.created.account, ACCOUNT1);
            assert!(comment.updated.is_none());
            assert_eq!(comment.content, comment_content_ipfs());
            assert_eq!(comment.replies_count, 0);
            assert_eq!(comment.hidden_replies_count, 0);
            assert_eq!(comment.shares_count, 0);
            assert_eq!(comment.upvotes_count, 0);
            assert_eq!(comment.downvotes_count, 0);
            assert_eq!(comment.score, 0);

            assert!(PostHistory::edit_history(POST2).is_empty());
        });
    }

    #[test]
    fn create_comment_should_work_when_comment_has_parents() {
        ExtBuilder::build_with_comment().execute_with(|| {
            let first_comment_id: PostId = 2;
            let penultimate_comment_id: PostId = 8;
            let last_comment_id: PostId = 9;

            for parent_id in first_comment_id..last_comment_id as PostId {
                // last created = `last_comment_id`; last parent = `penultimate_comment_id`
                assert_ok!(_create_comment(None, None, Some(Some(parent_id)), None));
            }

            for comment_id in first_comment_id..penultimate_comment_id as PostId {
                let comment = Posts::post_by_id(comment_id).unwrap();
                let replies_should_be = last_comment_id - comment_id;
                assert_eq!(comment.replies_count, replies_should_be as u16);
                assert_eq!(Posts::reply_ids_by_post_id(comment_id), vec![comment_id + 1]);

                assert_eq!(comment.hidden_replies_count, 0);
            }

            let last_comment = Posts::post_by_id(last_comment_id).unwrap();
            assert_eq!(last_comment.replies_count, 0);
            assert!(Posts::reply_ids_by_post_id(last_comment_id).is_empty());

            assert_eq!(last_comment.hidden_replies_count, 0);
        });
    }

    #[test]
    fn create_comment_should_fail_when_post_not_found() {
        ExtBuilder::build().execute_with(|| {
            // Try to catch an error creating a comment with wrong post
            assert_noop!(_create_default_comment(), PostsError::<TestRuntime>::PostNotFound);
        });
    }

    #[test]
    fn create_comment_should_fail_when_parent_comment_is_unknown() {
        ExtBuilder::build_with_post().execute_with(|| {
            // Try to catch an error creating a comment with wrong parent
            assert_noop!(_create_comment(
                None,
                None,
                Some(Some(POST2)),
                None
            ), PostsError::<TestRuntime>::UnknownParentComment);
        });
    }

    #[test]
    fn create_comment_should_fail_when_ipfs_cid_is_invalid() {
        ExtBuilder::build_with_post().execute_with(|| {
            // Try to catch an error creating a comment with wrong parent
            assert_noop!(_create_comment(
                None,
                None,
                None,
                Some(invalid_content_ipfs())
            ), UtilsError::<TestRuntime>::InvalidIpfsCid);
        });
    }

    #[test]
    fn create_comment_should_fail_when_trying_to_create_in_hidden_space_scope() {
        ExtBuilder::build_with_post().execute_with(|| {
            assert_ok!(_update_space(
                None,
                None,
                Some(space_update(None, None, Some(true)))
            ));

            assert_noop!(_create_default_comment(), PostsError::<TestRuntime>::CannotCreateInHiddenScope);
        });
    }

    #[test]
    fn create_comment_should_fail_when_trying_create_in_hidden_post_scope() {
        ExtBuilder::build_with_post().execute_with(|| {
            assert_ok!(_update_post(
                None,
                None,
                Some(post_update(None, None, Some(true)))
            ));

            assert_noop!(_create_default_comment(), PostsError::<TestRuntime>::CannotCreateInHiddenScope);
        });
    }

    #[test]
    fn create_comment_should_fail_when_max_comment_depth_reached() {
        ExtBuilder::build_with_post().execute_with(|| {
            assert_ok!(_create_comment(None, None, Some(None), None)); // PostId 2

            for parent_id in 2..11_u64 {
                assert_ok!(_create_comment(None, None, Some(Some(parent_id)), None)); // PostId N (last = 10)
            }

            // Some(Some(11)) - here is parent_id 11 of type PostId
            assert_noop!(_create_comment(
                None,
                None,
                Some(Some(11)),
                None
            ), PostsError::<TestRuntime>::MaxCommentDepthReached);
        });
    }

    #[test]
    fn update_comment_should_work() {
        ExtBuilder::build_with_comment().execute_with(|| {
            // Post update with ID 1 should be fine
            assert_ok!(_update_comment(None, None, None));

            // Check whether post updates correctly
            let comment = Posts::post_by_id(POST2).unwrap();
            assert_eq!(comment.content, reply_content_ipfs());

            // Check whether history recorded correctly
            assert_eq!(PostHistory::edit_history(POST2)[0].old_data.content, Some(comment_content_ipfs()));
        });
    }

    #[test]
    fn update_comment_hidden_should_work_when_comment_has_parents() {
        ExtBuilder::build_with_comment().execute_with(|| {
            let first_comment_id: PostId = 2;
            let penultimate_comment_id: PostId = 8;
            let last_comment_id: PostId = 9;

            for parent_id in first_comment_id..last_comment_id as PostId {
                // last created = `last_comment_id`; last parent = `penultimate_comment_id`
                assert_ok!(_create_comment(None, None, Some(Some(parent_id)), None));
            }

            assert_ok!(_update_comment(
                None,
                Some(last_comment_id),
                Some(post_update(
                    None,
                    None,
                    Some(true) // make comment hidden
                ))
            ));

            for comment_id in first_comment_id..penultimate_comment_id as PostId {
                let comment = Posts::post_by_id(comment_id).unwrap();
                assert_eq!(comment.hidden_replies_count, 1);
            }
            let last_comment = Posts::post_by_id(last_comment_id).unwrap();
            assert_eq!(last_comment.hidden_replies_count, 0);
        });
    }

    #[test]
    // `PostNotFound` here: Post with Comment extension. Means that comment wasn't found.
    fn update_comment_should_fail_when_post_not_found() {
        ExtBuilder::build().execute_with(|| {
            // Try to catch an error updating a comment with wrong PostId
            assert_noop!(_update_comment(None, None, None), PostsError::<TestRuntime>::PostNotFound);
        });
    }

    #[test]
    fn update_comment_should_fail_when_account_is_not_a_comment_author() {
        ExtBuilder::build_with_comment().execute_with(|| {
            // Try to catch an error updating a comment with wrong Account
            assert_noop!(_update_comment(
                Some(Origin::signed(ACCOUNT2)),
                None,
                None
            ), PostsError::<TestRuntime>::NotACommentAuthor);
        });
    }

    #[test]
    fn update_comment_should_fail_when_ipfs_cid_is_invalid() {
        ExtBuilder::build_with_comment().execute_with(|| {
            // Try to catch an error updating a comment with invalid content
            assert_noop!(_update_comment(
                None,
                None,
                Some(
                    post_update(
                        None,
                        Some(invalid_content_ipfs()),
                        None
                    )
                )
            ), UtilsError::<TestRuntime>::InvalidIpfsCid);
        });
    }

    // Reaction tests
    #[test]
    fn create_post_reaction_should_work_upvote() {
        ExtBuilder::build_with_post().execute_with(|| {
            assert_ok!(_create_post_reaction(
                Some(Origin::signed(ACCOUNT2)),
                None,
                None
            )); // ReactionId 1 by ACCOUNT2 which is permitted by default

            // Check storages
            assert_eq!(Reactions::reaction_ids_by_post_id(POST1), vec![REACTION1]);
            assert_eq!(Reactions::next_reaction_id(), REACTION2);

            // Check post reaction counters
            let post = Posts::post_by_id(POST1).unwrap();
            assert_eq!(post.upvotes_count, 1);
            assert_eq!(post.downvotes_count, 0);

            // Check whether data stored correctly
            let reaction = Reactions::reaction_by_id(REACTION1).unwrap();
            assert_eq!(reaction.created.account, ACCOUNT2);
            assert_eq!(reaction.kind, reaction_upvote());
        });
    }

    #[test]
    fn create_post_reaction_should_work_downvote() {
        ExtBuilder::build_with_post().execute_with(|| {
            assert_ok!(_create_post_reaction(
                Some(Origin::signed(ACCOUNT2)),
                None,
                Some(reaction_downvote())
            )); // ReactionId 1 by ACCOUNT2 which is permitted by default

            // Check storages
            assert_eq!(Reactions::reaction_ids_by_post_id(POST1), vec![REACTION1]);
            assert_eq!(Reactions::next_reaction_id(), REACTION2);

            // Check post reaction counters
            let post = Posts::post_by_id(POST1).unwrap();
            assert_eq!(post.upvotes_count, 0);
            assert_eq!(post.downvotes_count, 1);

            // Check whether data stored correctly
            let reaction = Reactions::reaction_by_id(REACTION1).unwrap();
            assert_eq!(reaction.created.account, ACCOUNT2);
            assert_eq!(reaction.kind, reaction_downvote());
        });
    }

    #[test]
    fn create_post_reaction_should_fail_when_account_has_already_reacted() {
        ExtBuilder::build_with_reacted_post_and_two_spaces().execute_with(|| {
            // Try to catch an error creating reaction by the same account
            assert_noop!(_create_default_post_reaction(), ReactionsError::<TestRuntime>::AccountAlreadyReacted);
        });
    }

    #[test]
    fn create_post_reaction_should_fail_when_post_not_found() {
        ExtBuilder::build().execute_with(|| {
            // Try to catch an error creating reaction by the same account
            assert_noop!(_create_default_post_reaction(), PostsError::<TestRuntime>::PostNotFound);
        });
    }

    #[test]
    fn create_post_reaction_should_fail_when_trying_to_react_in_hidden_space() {
        ExtBuilder::build_with_post().execute_with(|| {

            // Hide the space
            assert_ok!(_update_space(
                None,
                None,
                Some(space_update(None, None, Some(true)))
            ));

            assert_noop!(_create_default_post_reaction(), ReactionsError::<TestRuntime>::CannotReactWhenSpaceHidden);
        });
    }

    #[test]
    fn create_post_reaction_should_fail_when_trying_to_react_on_hidden_post() {
        ExtBuilder::build_with_post().execute_with(|| {

            // Hide the post
            assert_ok!(_update_post(
                None,
                None,
                Some(post_update(None, None, Some(true)))
            ));

            assert_noop!(_create_default_post_reaction(), ReactionsError::<TestRuntime>::CannotReactWhenPostHidden);
        });
    }

// Rating system tests

    #[test]
    fn check_results_of_score_diff_for_action_with_common_values() {
        ExtBuilder::build().execute_with(|| {
            assert_eq!(Scores::score_diff_for_action(1, scoring_action_upvote_post()), UpvotePostActionWeight::get() as i16);
            assert_eq!(Scores::score_diff_for_action(1, scoring_action_downvote_post()), DownvotePostActionWeight::get() as i16);
            assert_eq!(Scores::score_diff_for_action(1, scoring_action_share_post()), SharePostActionWeight::get() as i16);
            assert_eq!(Scores::score_diff_for_action(1, scoring_action_create_comment()), CreateCommentActionWeight::get() as i16);
            assert_eq!(Scores::score_diff_for_action(1, scoring_action_upvote_comment()), UpvoteCommentActionWeight::get() as i16);
            assert_eq!(Scores::score_diff_for_action(1, scoring_action_downvote_comment()), DownvoteCommentActionWeight::get() as i16);
            assert_eq!(Scores::score_diff_for_action(1, scoring_action_share_comment()), ShareCommentActionWeight::get() as i16);
            assert_eq!(Scores::score_diff_for_action(1, scoring_action_follow_space()), FollowSpaceActionWeight::get() as i16);
            assert_eq!(Scores::score_diff_for_action(1, scoring_action_follow_account()), FollowAccountActionWeight::get() as i16);
        });
    }

    #[test]
    fn check_results_of_score_diff_for_action_with_random_values() {
        ExtBuilder::build().execute_with(|| {
            assert_eq!(Scores::score_diff_for_action(32768, scoring_action_upvote_post()), 80); // 2^15
            assert_eq!(Scores::score_diff_for_action(32769, scoring_action_upvote_post()), 80); // 2^15 + 1
            assert_eq!(Scores::score_diff_for_action(65535, scoring_action_upvote_post()), 80); // 2^16 - 1
            assert_eq!(Scores::score_diff_for_action(65536, scoring_action_upvote_post()), 85); // 2^16
        });
    }

//--------------------------------------------------------------------------------------------------

    #[test]
    fn change_space_score_should_work_for_follow_space() {
        ExtBuilder::build_with_space().execute_with(|| {
            assert_ok!(_follow_space(
                Some(Origin::signed(ACCOUNT2)),
                Some(SPACE1)
            ));

            assert_eq!(Spaces::space_by_id(SPACE1).unwrap().score, FollowSpaceActionWeight::get() as i32);
            assert_eq!(Profiles::social_account_by_id(ACCOUNT1).unwrap().reputation, 1 + FollowSpaceActionWeight::get() as u32);
            assert_eq!(Profiles::social_account_by_id(ACCOUNT2).unwrap().reputation, 1);
        });
    }

    #[test]
    fn change_space_score_should_work_for_unfollow_space() {
        ExtBuilder::build_with_space().execute_with(|| {
            assert_ok!(_follow_space(
                Some(Origin::signed(ACCOUNT2)),
                Some(SPACE1)
            ));
            assert_ok!(_unfollow_space(
                Some(Origin::signed(ACCOUNT2)),
                Some(SPACE1)
            ));

            assert_eq!(Spaces::space_by_id(SPACE1).unwrap().score, 0);
            assert_eq!(Profiles::social_account_by_id(ACCOUNT1).unwrap().reputation, 1);
            assert_eq!(Profiles::social_account_by_id(ACCOUNT2).unwrap().reputation, 1);
        });
    }

    #[test]
    fn change_space_score_should_work_for_upvote_post() {
        ExtBuilder::build_with_post().execute_with(|| {
            assert_ok!(_create_post_reaction(Some(Origin::signed(ACCOUNT2)), None, None)); // ReactionId 1

            assert_eq!(Spaces::space_by_id(SPACE1).unwrap().score, UpvotePostActionWeight::get() as i32);
            assert_eq!(Profiles::social_account_by_id(ACCOUNT1).unwrap().reputation, 1 + UpvotePostActionWeight::get() as u32);
        });
    }

    #[test]
    fn change_space_score_should_work_for_downvote_post() {
        ExtBuilder::build_with_post().execute_with(|| {
            assert_ok!(_create_post_reaction(
                Some(Origin::signed(ACCOUNT2)),
                None,
                Some(reaction_downvote())
            )); // ReactionId 1

            assert_eq!(Spaces::space_by_id(SPACE1).unwrap().score, DownvotePostActionWeight::get() as i32);
            assert_eq!(Profiles::social_account_by_id(ACCOUNT1).unwrap().reputation, 1);
        });
    }

//--------------------------------------------------------------------------------------------------

    #[test]
    fn change_post_score_should_work_for_create_comment() {
        ExtBuilder::build_with_post().execute_with(|| {
            assert_ok!(_create_comment(
                Some(Origin::signed(ACCOUNT2)),
                None,
                None,
                None
            )); // PostId 2

            assert_eq!(Posts::post_by_id(POST1).unwrap().score, CreateCommentActionWeight::get() as i32);
            assert_eq!(Spaces::space_by_id(SPACE1).unwrap().score, CreateCommentActionWeight::get() as i32);
            assert_eq!(Profiles::social_account_by_id(ACCOUNT1).unwrap().reputation, 1 + CreateCommentActionWeight::get() as u32);
            assert_eq!(Scores::post_score_by_account((ACCOUNT2, POST1, scoring_action_create_comment())), Some(CreateCommentActionWeight::get()));
        });
    }

    #[test]
    fn change_post_score_should_work_for_upvote_post() {
        ExtBuilder::build_with_post().execute_with(|| {
            assert_ok!(_create_post_reaction(
                Some(Origin::signed(ACCOUNT2)),
                None,
                None
            ));

            assert_eq!(Posts::post_by_id(POST1).unwrap().score, UpvotePostActionWeight::get() as i32);
            assert_eq!(Profiles::social_account_by_id(ACCOUNT1).unwrap().reputation, 1 + UpvotePostActionWeight::get() as u32);
            assert_eq!(Scores::post_score_by_account((ACCOUNT2, POST1, scoring_action_upvote_post())), Some(UpvotePostActionWeight::get()));
        });
    }

    #[test]
    fn change_post_score_should_work_for_downvote_post() {
        ExtBuilder::build_with_post().execute_with(|| {
            assert_ok!(_create_post_reaction(
                Some(Origin::signed(ACCOUNT2)),
                None,
                Some(reaction_downvote())
            ));

            assert_eq!(Posts::post_by_id(POST1).unwrap().score, DownvotePostActionWeight::get() as i32);
            assert_eq!(Profiles::social_account_by_id(ACCOUNT1).unwrap().reputation, 1);
            assert_eq!(Scores::post_score_by_account((ACCOUNT2, POST1, scoring_action_downvote_post())), Some(DownvotePostActionWeight::get()));
        });
    }

    #[test]
    fn change_post_score_should_for_revert_upvote() {
        ExtBuilder::build_with_post().execute_with(|| {
            assert_ok!(_create_post_reaction(
                Some(Origin::signed(ACCOUNT2)),
                None,
                None
            ));
            // ReactionId 1
            assert_ok!(_delete_post_reaction(
                Some(Origin::signed(ACCOUNT2)),
                None,
                REACTION1
            ));

            assert_eq!(Posts::post_by_id(POST1).unwrap().score, 0);
            assert_eq!(Profiles::social_account_by_id(ACCOUNT1).unwrap().reputation, 1);
            assert!(Scores::post_score_by_account((ACCOUNT2, POST1, scoring_action_upvote_post())).is_none());
        });
    }

    #[test]
    fn change_post_score_should_for_revert_downvote() {
        ExtBuilder::build_with_post().execute_with(|| {
            assert_ok!(_create_post_reaction(
                Some(Origin::signed(ACCOUNT2)),
                None,
                Some(reaction_downvote())
            ));
            // ReactionId 1
            assert_ok!(_delete_post_reaction(
                Some(Origin::signed(ACCOUNT2)),
                None,
                REACTION1
            ));

            assert_eq!(Posts::post_by_id(POST1).unwrap().score, 0);
            assert_eq!(Profiles::social_account_by_id(ACCOUNT1).unwrap().reputation, 1);
            assert!(Scores::post_score_by_account((ACCOUNT2, POST1, scoring_action_downvote_post())).is_none());
        });
    }

    #[test]
    fn change_post_score_should_work_for_change_upvote_with_downvote() {
        ExtBuilder::build_with_post().execute_with(|| {
            assert_ok!(_create_post_reaction(
                Some(Origin::signed(ACCOUNT2)),
                None,
                None
            ));
            // ReactionId 1
            assert_ok!(_update_post_reaction(
                Some(Origin::signed(ACCOUNT2)),
                None,
                REACTION1,
                Some(reaction_downvote())
            ));

            assert_eq!(Posts::post_by_id(POST1).unwrap().score, DownvotePostActionWeight::get() as i32);
            assert_eq!(Profiles::social_account_by_id(ACCOUNT1).unwrap().reputation, 1);
            assert!(Scores::post_score_by_account((ACCOUNT2, POST1, scoring_action_upvote_post())).is_none());
            assert_eq!(Scores::post_score_by_account((ACCOUNT2, POST1, scoring_action_downvote_post())), Some(DownvotePostActionWeight::get()));
        });
    }

    #[test]
    fn change_post_score_should_work_for_change_downvote_with_upvote() {
        ExtBuilder::build_with_post().execute_with(|| {
            assert_ok!(_create_post_reaction(
                Some(Origin::signed(ACCOUNT2)),
                None,
                Some(reaction_downvote())
            ));
            // ReactionId 1
            assert_ok!(_update_post_reaction(
                Some(Origin::signed(ACCOUNT2)),
                None,
                REACTION1,
                None
            ));

            assert_eq!(Posts::post_by_id(POST1).unwrap().score, UpvotePostActionWeight::get() as i32);
            assert_eq!(Profiles::social_account_by_id(ACCOUNT1).unwrap().reputation, 1 + UpvotePostActionWeight::get() as u32);
            assert!(Scores::post_score_by_account((ACCOUNT2, POST1, scoring_action_downvote_post())).is_none());
            assert_eq!(Scores::post_score_by_account((ACCOUNT2, POST1, scoring_action_upvote_post())), Some(UpvotePostActionWeight::get()));
        });
    }

//--------------------------------------------------------------------------------------------------

    #[test]
    fn change_social_account_reputation_should_work_when_max_score_diff_provided() {
        ExtBuilder::build_with_space().execute_with(|| {
            assert_ok!(_create_post(Some(Origin::signed(ACCOUNT1)), None, None, None));
            assert_ok!(Scores::change_social_account_reputation(
                ACCOUNT1,
                ACCOUNT2,
                std::i16::MAX,
                scoring_action_follow_account())
            );
        });
    }

    #[test]
    fn change_social_account_reputation_should_work_when_min_score_diff_provided() {
        ExtBuilder::build_with_space().execute_with(|| {
            assert_ok!(_create_post(Some(Origin::signed(ACCOUNT1)), None, None, None));
            assert_ok!(Scores::change_social_account_reputation(
                ACCOUNT1,
                ACCOUNT2,
                std::i16::MIN,
                scoring_action_follow_account())
            );
        });
    }

    #[test]
    fn change_social_account_reputation_should_work() {
        ExtBuilder::build_with_space().execute_with(|| {
            assert_ok!(_create_post(Some(Origin::signed(ACCOUNT1)), None, None, None));
            assert_ok!(Scores::change_social_account_reputation(
                ACCOUNT1,
                ACCOUNT2,
                DownvotePostActionWeight::get(),
                scoring_action_downvote_post())
            );
            assert_eq!(Scores::account_reputation_diff_by_account((ACCOUNT2, ACCOUNT1, scoring_action_downvote_post())), Some(0));
            assert_eq!(Profiles::social_account_by_id(ACCOUNT1).unwrap().reputation, 1);

            // To ensure function works correctly, multiply default UpvotePostActionWeight by two
            assert_ok!(Scores::change_social_account_reputation(
                ACCOUNT1,
                ACCOUNT2,
                UpvotePostActionWeight::get() * 2,
                scoring_action_upvote_post())
            );

            assert_eq!(
                Scores::account_reputation_diff_by_account(
                    (
                        ACCOUNT2,
                        ACCOUNT1,
                        scoring_action_upvote_post()
                    )
                ), Some(UpvotePostActionWeight::get() * 2)
            );

            assert_eq!(Profiles::social_account_by_id(ACCOUNT1).unwrap().reputation, 1 + (UpvotePostActionWeight::get() * 2) as u32);
        });
    }

//--------------------------------------------------------------------------------------------------

    #[test]
    fn change_comment_score_should_work_for_upvote() {
        ExtBuilder::build_with_space().execute_with(|| {
            assert_ok!(_create_post(
                Some(Origin::signed(ACCOUNT1)),
                None,
                None,
                None
            ));
            // PostId 1
            assert_ok!(_create_comment(
                Some(Origin::signed(ACCOUNT2)),
                None,
                None,
                None
            )); // PostId 2

            assert_ok!(_score_post_on_reaction_with_id(
                ACCOUNT3,
                POST2,
                reaction_upvote()
            ));

            assert_eq!(Posts::post_by_id(POST2).unwrap().score, UpvoteCommentActionWeight::get() as i32);
            assert_eq!(Profiles::social_account_by_id(ACCOUNT1).unwrap().reputation, 1 + CreateCommentActionWeight::get() as u32);
            assert_eq!(Profiles::social_account_by_id(ACCOUNT2).unwrap().reputation, 1 + UpvoteCommentActionWeight::get() as u32);
            assert_eq!(Profiles::social_account_by_id(ACCOUNT3).unwrap().reputation, 1);
            assert_eq!(Scores::post_score_by_account((ACCOUNT3, POST2, scoring_action_upvote_comment())), Some(UpvoteCommentActionWeight::get()));
        });
    }

    #[test]
    fn change_comment_score_should_work_for_downvote() {
        ExtBuilder::build_with_space().execute_with(|| {
            assert_ok!(_create_post(
                Some(Origin::signed(ACCOUNT1)),
                None,
                None,
                None
            ));
            // PostId 1
            assert_ok!(_create_comment(
                Some(Origin::signed(ACCOUNT2)),
                None,
                None,
                None
            )); // PostId 2

            assert_ok!(_score_post_on_reaction_with_id(ACCOUNT3, POST2, reaction_downvote()));

            assert_eq!(Posts::post_by_id(POST2).unwrap().score, DownvoteCommentActionWeight::get() as i32);
            assert_eq!(Profiles::social_account_by_id(ACCOUNT1).unwrap().reputation, 1 + CreateCommentActionWeight::get() as u32);
            assert_eq!(Profiles::social_account_by_id(ACCOUNT2).unwrap().reputation, 1);
            assert_eq!(Profiles::social_account_by_id(ACCOUNT3).unwrap().reputation, 1);
            assert_eq!(Scores::post_score_by_account((ACCOUNT3, POST2, scoring_action_downvote_comment())), Some(DownvoteCommentActionWeight::get()));
        });
    }

    #[test]
    fn change_comment_score_should_for_revert_upvote() {
        ExtBuilder::build_with_space().execute_with(|| {
            assert_ok!(_create_post(
                Some(Origin::signed(ACCOUNT1)),
                None,
                None,
                None
            ));
            // PostId 1
            assert_ok!(_create_comment(
                Some(Origin::signed(ACCOUNT2)),
                None,
                None,
                None
            )); // PostId 2

            assert_ok!(_score_post_on_reaction_with_id(ACCOUNT3, POST2, reaction_upvote()));
            assert_ok!(_score_post_on_reaction_with_id(ACCOUNT3, POST2, reaction_upvote()));

            assert_eq!(Posts::post_by_id(POST2).unwrap().score, 0);
            assert_eq!(Profiles::social_account_by_id(ACCOUNT1).unwrap().reputation, 1 + CreateCommentActionWeight::get() as u32);
            assert_eq!(Profiles::social_account_by_id(ACCOUNT2).unwrap().reputation, 1);
            assert_eq!(Profiles::social_account_by_id(ACCOUNT3).unwrap().reputation, 1);
            assert!(Scores::post_score_by_account((ACCOUNT1, POST2, scoring_action_upvote_comment())).is_none());
        });
    }

    #[test]
    fn change_comment_score_should_for_revert_downvote() {
        ExtBuilder::build_with_space().execute_with(|| {
            assert_ok!(_create_post(
                Some(Origin::signed(ACCOUNT1)),
                None,
                None,
                None
            ));
            // PostId 1
            assert_ok!(_create_comment(
                Some(Origin::signed(ACCOUNT2)),
                None,
                None,
                None
            )); // PostId 2

            assert_ok!(_score_post_on_reaction_with_id(ACCOUNT3, POST2, reaction_downvote()));
            assert_ok!(_score_post_on_reaction_with_id(ACCOUNT3, POST2, reaction_downvote()));

            assert_eq!(Posts::post_by_id(POST2).unwrap().score, 0);
            assert_eq!(Profiles::social_account_by_id(ACCOUNT1).unwrap().reputation, 1 + CreateCommentActionWeight::get() as u32);
            assert_eq!(Profiles::social_account_by_id(ACCOUNT2).unwrap().reputation, 1);
            assert_eq!(Profiles::social_account_by_id(ACCOUNT3).unwrap().reputation, 1);
            assert!(Scores::post_score_by_account((ACCOUNT1, POST2, scoring_action_downvote_comment())).is_none());
        });
    }

    #[test]
    fn change_comment_score_check_for_cancel_upvote() {
        ExtBuilder::build_with_space().execute_with(|| {
            assert_ok!(_create_post(
                Some(Origin::signed(ACCOUNT1)),
                None,
                None,
                None
            ));
            // PostId 1
            assert_ok!(_create_comment(
                Some(Origin::signed(ACCOUNT2)),
                None,
                None,
                None
            )); // PostId 2

            assert_ok!(_score_post_on_reaction_with_id(ACCOUNT3, POST2, reaction_upvote()));
            assert_ok!(_score_post_on_reaction_with_id(ACCOUNT3, POST2, reaction_downvote()));

            assert_eq!(Posts::post_by_id(POST2).unwrap().score, DownvoteCommentActionWeight::get() as i32);
            assert_eq!(Profiles::social_account_by_id(ACCOUNT1).unwrap().reputation, 1 + CreateCommentActionWeight::get() as u32);
            assert_eq!(Profiles::social_account_by_id(ACCOUNT2).unwrap().reputation, 1);
            assert_eq!(Profiles::social_account_by_id(ACCOUNT3).unwrap().reputation, 1);
            assert!(Scores::post_score_by_account((ACCOUNT3, POST2, scoring_action_upvote_comment())).is_none());
            assert_eq!(Scores::post_score_by_account((ACCOUNT3, POST2, scoring_action_downvote_comment())), Some(DownvoteCommentActionWeight::get()));
        });
    }

    #[test]
    fn change_comment_score_check_for_cancel_downvote() {
        ExtBuilder::build_with_space().execute_with(|| {
            assert_ok!(_create_post(
                Some(Origin::signed(ACCOUNT1)),
                None,
                None,
                None
            ));
            // PostId 1
            assert_ok!(_create_comment(
                Some(Origin::signed(ACCOUNT2)),
                None,
                None,
                None
            )); // PostId 2

            assert_ok!(_score_post_on_reaction_with_id(ACCOUNT3, POST2, reaction_downvote()));
            assert_ok!(_score_post_on_reaction_with_id(ACCOUNT3, POST2, reaction_upvote()));

            assert_eq!(Posts::post_by_id(POST2).unwrap().score, UpvoteCommentActionWeight::get() as i32);
            assert_eq!(Profiles::social_account_by_id(ACCOUNT1).unwrap().reputation, 1 + CreateCommentActionWeight::get() as u32);
            assert_eq!(Profiles::social_account_by_id(ACCOUNT2).unwrap().reputation, 1 + UpvoteCommentActionWeight::get() as u32);
            assert_eq!(Profiles::social_account_by_id(ACCOUNT3).unwrap().reputation, 1);
            assert!(Scores::post_score_by_account((ACCOUNT3, POST2, scoring_action_downvote_comment())).is_none());
            assert_eq!(Scores::post_score_by_account((ACCOUNT3, POST2, scoring_action_upvote_comment())), Some(UpvoteCommentActionWeight::get()));
        });
    }

// Shares tests

    #[test]
    fn share_post_should_work() {
        ExtBuilder::build_with_post().execute_with(|| {
            assert_ok!(_create_space(
                Some(Origin::signed(ACCOUNT2)),
                Some(Some(b"space2_handle".to_vec())),
                None,
                None
            )); // SpaceId 2 by ACCOUNT2

            assert_ok!(_create_post(
                Some(Origin::signed(ACCOUNT2)),
                Some(Some(SPACE2)),
                Some(extension_shared_post(POST1)),
                None
            )); // Share PostId 1 on SpaceId 2 by ACCOUNT2 which is permitted by default in both spaces

            // Check storages
            assert_eq!(Posts::post_ids_by_space_id(SPACE1), vec![POST1]);
            assert_eq!(Posts::post_ids_by_space_id(SPACE2), vec![POST2]);
            assert_eq!(Posts::next_post_id(), POST3);

            assert_eq!(Posts::shared_post_ids_by_original_post_id(POST1), vec![POST2]);

            // Check whether data stored correctly
            assert_eq!(Posts::post_by_id(POST1).unwrap().shares_count, 1);

            let shared_post = Posts::post_by_id(POST2).unwrap();

            assert_eq!(shared_post.space_id, Some(SPACE2));
            assert_eq!(shared_post.created.account, ACCOUNT2);
            assert_eq!(shared_post.extension, extension_shared_post(POST1));
        });
    }

    #[test]
    fn share_post_should_work_when_one_of_roles_is_permitted() {
        ExtBuilder::build_with_a_few_roles_granted_to_account2(vec![SP::CreatePosts]).execute_with(|| {
            assert_ok!(_create_space(
                None, // From ACCOUNT1
                Some(None), // Provided without any handle
                None, // With default space content,
                None
            ));
            // SpaceId 2
            assert_ok!(_create_post(
                None, // From ACCOUNT1
                Some(Some(SPACE2)),
                None, // With RegularPost extension
                None // With default post content
            )); // PostId 1 on SpaceId 2

            assert_ok!(_create_post(
                Some(Origin::signed(ACCOUNT2)),
                Some(Some(SPACE1)),
                Some(extension_shared_post(POST1)),
                None
            )); // Share PostId 1 on SpaceId 1 by ACCOUNT2 which is permitted by RoleId 1 from ext
        });
    }

    #[test]
    fn share_post_should_work_for_share_own_post_in_same_own_space() {
        ExtBuilder::build_with_post().execute_with(|| {
            assert_ok!(_create_post(
                Some(Origin::signed(ACCOUNT1)),
                Some(Some(SPACE1)),
                Some(extension_shared_post(POST1)),
                None
            )); // Share PostId 1

            // Check storages
            assert_eq!(Posts::post_ids_by_space_id(SPACE1), vec![POST1, POST2]);
            assert_eq!(Posts::next_post_id(), POST3);

            assert_eq!(Posts::shared_post_ids_by_original_post_id(POST1), vec![POST2]);

            // Check whether data stored correctly
            assert_eq!(Posts::post_by_id(POST1).unwrap().shares_count, 1);

            let shared_post = Posts::post_by_id(POST2).unwrap();
            assert_eq!(shared_post.space_id, Some(SPACE1));
            assert_eq!(shared_post.created.account, ACCOUNT1);
            assert_eq!(shared_post.extension, extension_shared_post(POST1));
        });
    }

    #[test]
    fn share_post_should_change_score() {
        ExtBuilder::build_with_post().execute_with(|| {
            assert_ok!(_create_space(
                Some(Origin::signed(ACCOUNT2)),
                Some(Some(b"space2_handle".to_vec())),
                None,
                None
            )); // SpaceId 2 by ACCOUNT2

            assert_ok!(_create_post(
                Some(Origin::signed(ACCOUNT2)),
                Some(Some(SPACE2)),
                Some(extension_shared_post(POST1)),
                None
            )); // Share PostId 1 on SpaceId 2 by ACCOUNT2

            assert_eq!(Posts::post_by_id(POST1).unwrap().score, SharePostActionWeight::get() as i32);
            assert_eq!(Profiles::social_account_by_id(ACCOUNT1).unwrap().reputation, 1 + SharePostActionWeight::get() as u32);
            assert_eq!(Scores::post_score_by_account((ACCOUNT2, POST1, scoring_action_share_post())), Some(SharePostActionWeight::get()));
        });
    }

    #[test]
    fn share_post_should_not_change_score() {
        ExtBuilder::build_with_post().execute_with(|| {
            assert_ok!(_create_post(
                Some(Origin::signed(ACCOUNT1)),
                Some(Some(SPACE1)),
                Some(extension_shared_post(POST1)),
                None
            )); // Share PostId

            assert_eq!(Posts::post_by_id(POST1).unwrap().score, 0);
            assert_eq!(Profiles::social_account_by_id(ACCOUNT1).unwrap().reputation, 1);
            assert!(Scores::post_score_by_account((ACCOUNT1, POST1, scoring_action_share_post())).is_none());
        });
    }

    #[test]
    fn share_post_should_fail_when_original_post_not_found() {
        ExtBuilder::build_with_space().execute_with(|| {
            assert_ok!(_create_space(
                Some(Origin::signed(ACCOUNT2)),
                Some(Some(b"space2_handle".to_vec())),
                None,
                None
            )); // SpaceId 2 by ACCOUNT2

            // Skipped creating PostId 1
            assert_noop!(_create_post(
                Some(Origin::signed(ACCOUNT2)),
                Some(Some(SPACE2)),
                Some(extension_shared_post(POST1)),
                None
            ), PostsError::<TestRuntime>::OriginalPostNotFound);
        });
    }

    #[test]
    fn share_post_should_fail_when_trying_to_share_shared_post() {
        ExtBuilder::build_with_post().execute_with(|| {
            assert_ok!(_create_space(
                Some(Origin::signed(ACCOUNT2)),
                Some(Some(b"space2_handle".to_vec())),
                None,
                None
            )); // SpaceId 2 by ACCOUNT2

            assert_ok!(_create_post(
                Some(Origin::signed(ACCOUNT2)),
                Some(Some(SPACE2)),
                Some(extension_shared_post(POST1)),
                None)
            );

            // Try to share post with extension SharedPost
            assert_noop!(_create_post(
                Some(Origin::signed(ACCOUNT1)),
                Some(Some(SPACE1)),
                Some(extension_shared_post(POST2)),
                None
            ), PostsError::<TestRuntime>::CannotShareSharingPost);
        });
    }

    #[test]
    fn share_post_should_fail_when_account_has_no_permission_to_create_posts_in_new_space() {
        ExtBuilder::build_with_post().execute_with(|| {
            assert_ok!(_create_space(
                Some(Origin::signed(ACCOUNT1)),
                Some(None), // No space_handle provided (ok)
                None, // Default space content,
                None
            )); // SpaceId 2 by ACCOUNT1

            // Try to share post with extension SharedPost
            assert_noop!(_create_post(
                Some(Origin::signed(ACCOUNT2)),
                Some(Some(SPACE2)),
                Some(extension_shared_post(POST1)),
                None
            ), PostsError::<TestRuntime>::NoPermissionToCreatePosts);
        });
    }

    #[test]
    fn share_post_should_fail_when_no_right_permission_in_account_roles() {
        ExtBuilder::build_with_a_few_roles_granted_to_account2(vec![SP::CreatePosts]).execute_with(|| {
            assert_ok!(_create_space(
                None, // From ACCOUNT1
                Some(None), // Provided without any handle
                None, // With default space content
                None
            ));
            // SpaceId 2
            assert_ok!(_create_post(
                None, // From ACCOUNT1
                Some(Some(SPACE2)),
                None, // With RegularPost extension
                None // With default post content
            )); // PostId 1 on SpaceId 2

            assert_ok!(_delete_default_role());

            assert_noop!(_create_post(
                Some(Origin::signed(ACCOUNT2)),
                Some(Some(SPACE1)),
                Some(extension_shared_post(POST1)),
                None
            ), PostsError::<TestRuntime>::NoPermissionToCreatePosts);
        });
    }

// Profiles tests

    #[test]
    fn create_profile_should_work() {
        ExtBuilder::build().execute_with(|| {
            assert_ok!(_create_default_profile()); // AccountId 1

            let profile = Profiles::social_account_by_id(ACCOUNT1).unwrap().profile.unwrap();
            assert_eq!(profile.created.account, ACCOUNT1);
            assert!(profile.updated.is_none());
            assert_eq!(profile.content, profile_content_ipfs());

            assert!(ProfileHistory::edit_history(ACCOUNT1).is_empty());
        });
    }

    #[test]
    fn create_profile_should_fail_when_profile_is_already_created() {
        ExtBuilder::build().execute_with(|| {
            assert_ok!(_create_default_profile());
            // AccountId 1
            assert_noop!(_create_default_profile(), ProfilesError::<TestRuntime>::ProfileAlreadyCreated);
        });
    }

    #[test]
    fn create_profile_should_fail_when_ipfs_cid_is_invalid() {
        ExtBuilder::build().execute_with(|| {
            assert_noop!(_create_profile(
                None,
                Some(invalid_content_ipfs())
            ), UtilsError::<TestRuntime>::InvalidIpfsCid);
        });
    }

    #[test]
    fn update_profile_should_work() {
        ExtBuilder::build().execute_with(|| {
            assert_ok!(_create_default_profile());
            // AccountId 1
            assert_ok!(_update_profile(
                None,
                Some(space_content_ipfs())
            ));

            // Check whether profile updated correctly
            let profile = Profiles::social_account_by_id(ACCOUNT1).unwrap().profile.unwrap();
            assert!(profile.updated.is_some());
            assert_eq!(profile.content, space_content_ipfs());

            // Check whether profile history is written correctly
            let profile_history = ProfileHistory::edit_history(ACCOUNT1)[0].clone();
            assert_eq!(profile_history.old_data.content, Some(profile_content_ipfs()));
        });
    }

    #[test]
    fn update_profile_should_fail_when_social_account_not_found() {
        ExtBuilder::build().execute_with(|| {
            assert_noop!(_update_profile(
                None,
                Some(profile_content_ipfs())
            ), ProfilesError::<TestRuntime>::SocialAccountNotFound);
        });
    }

    #[test]
    fn update_profile_should_fail_when_account_has_no_profile() {
        ExtBuilder::build().execute_with(|| {
            assert_ok!(ProfileFollows::follow_account(Origin::signed(ACCOUNT1), ACCOUNT2));
            assert_noop!(_update_profile(
                None,
                Some(profile_content_ipfs())
            ), ProfilesError::<TestRuntime>::AccountHasNoProfile);
        });
    }

    #[test]
    fn update_profile_should_fail_when_no_updates_for_profile_provided() {
        ExtBuilder::build().execute_with(|| {
            assert_ok!(_create_default_profile());
            // AccountId 1
            assert_noop!(_update_profile(
                None,
                None
            ), ProfilesError::<TestRuntime>::NoUpdatesForProfile);
        });
    }

    #[test]
    fn update_profile_should_fail_when_ipfs_cid_is_invalid() {
        ExtBuilder::build().execute_with(|| {
            assert_ok!(_create_default_profile());
            assert_noop!(_update_profile(
                None,
                Some(invalid_content_ipfs())
            ), UtilsError::<TestRuntime>::InvalidIpfsCid);
        });
    }

// Space following tests

    #[test]
    fn follow_space_should_work() {
        ExtBuilder::build_with_space().execute_with(|| {
            assert_ok!(_default_follow_space()); // Follow SpaceId 1 by ACCOUNT2

            assert_eq!(Spaces::space_by_id(SPACE1).unwrap().followers_count, 2);
            assert_eq!(SpaceFollows::spaces_followed_by_account(ACCOUNT2), vec![SPACE1]);
            assert_eq!(SpaceFollows::space_followers(SPACE1), vec![ACCOUNT1, ACCOUNT2]);
            assert_eq!(SpaceFollows::space_followed_by_account((ACCOUNT2, SPACE1)), true);
        });
    }

    #[test]
    fn follow_space_should_fail_when_space_not_found() {
        ExtBuilder::build().execute_with(|| {
            assert_noop!(_default_follow_space(), SpacesError::<TestRuntime>::SpaceNotFound);
        });
    }

    #[test]
    fn follow_space_should_fail_when_account_is_already_space_follower() {
        ExtBuilder::build_with_space().execute_with(|| {
            assert_ok!(_default_follow_space()); // Follow SpaceId 1 by ACCOUNT2

            assert_noop!(_default_follow_space(), SpaceFollowsError::<TestRuntime>::AlreadySpaceFollower);
        });
    }

    #[test]
    fn follow_space_should_fail_when_trying_to_follow_hidden_space() {
        ExtBuilder::build_with_space().execute_with(|| {
            assert_ok!(_update_space(
                None,
                None,
                Some(space_update(None, None, Some(true)))
            ));

            assert_noop!(_default_follow_space(), SpaceFollowsError::<TestRuntime>::CannotFollowHiddenSpace);
        });
    }

    #[test]
    fn unfollow_space_should_work() {
        ExtBuilder::build_with_space().execute_with(|| {
            assert_ok!(_default_follow_space());
            // Follow SpaceId 1 by ACCOUNT2
            assert_ok!(_default_unfollow_space());

            assert_eq!(Spaces::space_by_id(SPACE1).unwrap().followers_count, 1);
            assert!(SpaceFollows::spaces_followed_by_account(ACCOUNT2).is_empty());
            assert_eq!(SpaceFollows::space_followers(SPACE1), vec![ACCOUNT1]);
        });
    }

    #[test]
    fn unfollow_space_should_fail_when_space_not_found() {
        ExtBuilder::build_with_space_follow_no_space().execute_with(|| {
            assert_noop!(_default_unfollow_space(), SpacesError::<TestRuntime>::SpaceNotFound);
        });
    }

    #[test]
    fn unfollow_space_should_fail_when_account_is_not_space_follower_yet() {
        ExtBuilder::build_with_space().execute_with(|| {
            assert_noop!(_default_unfollow_space(), SpaceFollowsError::<TestRuntime>::NotSpaceFollower);
        });
    }

// Account following tests

    #[test]
    fn follow_account_should_work() {
        ExtBuilder::build().execute_with(|| {
            assert_ok!(_default_follow_account()); // Follow ACCOUNT1 by ACCOUNT2

            assert_eq!(ProfileFollows::accounts_followed_by_account(ACCOUNT2), vec![ACCOUNT1]);
            assert_eq!(ProfileFollows::account_followers(ACCOUNT1), vec![ACCOUNT2]);
            assert_eq!(ProfileFollows::account_followed_by_account((ACCOUNT2, ACCOUNT1)), true);
        });
    }

    #[test]
    fn follow_account_should_fail_when_account_tries_to_follow_themself() {
        ExtBuilder::build().execute_with(|| {
            assert_noop!(_follow_account(
                None,
                Some(ACCOUNT2)
            ), ProfileFollowsError::<TestRuntime>::AccountCannotFollowItself);
        });
    }

    #[test]
    fn follow_account_should_fail_when_account_is_already_following_account() {
        ExtBuilder::build().execute_with(|| {
            assert_ok!(_default_follow_account());

            assert_noop!(_default_follow_account(), ProfileFollowsError::<TestRuntime>::AlreadyAccountFollower);
        });
    }

    #[test]
    fn unfollow_account_should_work() {
        ExtBuilder::build().execute_with(|| {
            assert_ok!(_default_follow_account());
            // Follow ACCOUNT1 by ACCOUNT2
            assert_ok!(_default_unfollow_account());

            assert!(ProfileFollows::accounts_followed_by_account(ACCOUNT2).is_empty());
            assert!(ProfileFollows::account_followers(ACCOUNT1).is_empty());
            assert_eq!(ProfileFollows::account_followed_by_account((ACCOUNT2, ACCOUNT1)), false);
        });
    }

    #[test]
    fn unfollow_account_should_fail_when_account_tries_to_unfollow_themself() {
        ExtBuilder::build().execute_with(|| {
            assert_noop!(_unfollow_account(
                None,
                Some(ACCOUNT2)
            ), ProfileFollowsError::<TestRuntime>::AccountCannotUnfollowItself);
        });
    }

    #[test]
    fn unfollow_account_should_fail_when_account_is_not_following_another_account_yet() {
        ExtBuilder::build().execute_with(|| {
            assert_ok!(_default_follow_account());
            assert_ok!(_default_unfollow_account());

            assert_noop!(_default_unfollow_account(), ProfileFollowsError::<TestRuntime>::NotAccountFollower);
        });
    }

// Transfer ownership tests

    #[test]
    fn transfer_space_ownership_should_work() {
        ExtBuilder::build_with_space().execute_with(|| {
            assert_ok!(_transfer_default_space_ownership()); // Transfer SpaceId 1 owned by ACCOUNT1 to ACCOUNT2

            assert_eq!(SpaceOwnership::pending_space_owner(SPACE1).unwrap(), ACCOUNT2);
        });
    }

    #[test]
    fn transfer_space_ownership_should_fail_when_space_not_found() {
        ExtBuilder::build().execute_with(|| {
            assert_noop!(_transfer_default_space_ownership(), SpacesError::<TestRuntime>::SpaceNotFound);
        });
    }

    #[test]
    fn transfer_space_ownership_should_fail_when_account_is_not_space_owner() {
        ExtBuilder::build_with_space().execute_with(|| {
            assert_noop!(_transfer_space_ownership(
                Some(Origin::signed(ACCOUNT2)),
                None,
                Some(ACCOUNT1)
            ), SpacesError::<TestRuntime>::NotASpaceOwner);
        });
    }

    #[test]
    fn transfer_space_ownership_should_fail_when_trying_to_transfer_to_current_owner() {
        ExtBuilder::build_with_space().execute_with(|| {
            assert_noop!(_transfer_space_ownership(
                Some(Origin::signed(ACCOUNT1)),
                None,
                Some(ACCOUNT1)
            ), SpaceOwnershipError::<TestRuntime>::CannotTranferToCurrentOwner);
        });
    }

    #[test]
    fn accept_pending_ownership_should_work() {
        ExtBuilder::build_with_space().execute_with(|| {
            assert_ok!(_transfer_default_space_ownership());
            // Transfer SpaceId 1 owned by ACCOUNT1 to ACCOUNT2
            assert_ok!(_accept_default_pending_ownership()); // Accepting a transfer from ACCOUNT2
            // Check whether owner was changed
            let space = Spaces::space_by_id(SPACE1).unwrap();
            assert_eq!(space.owner, ACCOUNT2);

            // Check whether storage state is correct
            assert!(SpaceOwnership::pending_space_owner(SPACE1).is_none());

            let owner_reserved_balance = Balances::reserved_balance(ACCOUNT1);
            assert_eq!(owner_reserved_balance, Zero::zero());

            let recipient_reserved_balance = Balances::reserved_balance(ACCOUNT2);
            assert_eq!(recipient_reserved_balance, HANDLE_DEPOSIT);
        });
    }

    #[test]
    fn accept_pending_ownership_should_fail_when_space_not_found() {
        ExtBuilder::build_with_pending_ownership_transfer_no_space().execute_with(|| {
            assert_noop!(_accept_default_pending_ownership(), SpacesError::<TestRuntime>::SpaceNotFound);
        });
    }

    #[test]
    fn accept_pending_ownership_should_fail_when_no_pending_transfer_for_space() {
        ExtBuilder::build_with_space().execute_with(|| {
            assert_noop!(_accept_default_pending_ownership(), SpaceOwnershipError::<TestRuntime>::NoPendingTransferOnSpace);
        });
    }

    #[test]
    fn accept_pending_ownership_should_fail_if_origin_is_already_an_owner() {
        ExtBuilder::build_with_space().execute_with(|| {
            assert_ok!(_transfer_default_space_ownership());

            assert_noop!(_accept_pending_ownership(
                Some(Origin::signed(ACCOUNT1)),
                None
            ), SpaceOwnershipError::<TestRuntime>::AlreadyASpaceOwner);
        });
    }

    #[test]
    fn accept_pending_ownership_should_fail_if_origin_is_not_equal_to_pending_account() {
        ExtBuilder::build_with_space().execute_with(|| {
            assert_ok!(_transfer_default_space_ownership());

            assert_noop!(_accept_pending_ownership(
                Some(Origin::signed(ACCOUNT3)),
                None
            ), SpaceOwnershipError::<TestRuntime>::NotAllowedToAcceptOwnershipTransfer);
        });
    }

    #[test]
    fn reject_pending_ownership_should_work() {
        ExtBuilder::build_with_space().execute_with(|| {
            assert_ok!(_transfer_default_space_ownership());
            // Transfer SpaceId 1 owned by ACCOUNT1 to ACCOUNT2
            assert_ok!(_reject_default_pending_ownership()); // Rejecting a transfer from ACCOUNT2

            // Check whether owner was not changed
            let space = Spaces::space_by_id(SPACE1).unwrap();
            assert_eq!(space.owner, ACCOUNT1);

            // Check whether storage state is correct
            assert!(SpaceOwnership::pending_space_owner(SPACE1).is_none());
        });
    }

    #[test]
    fn reject_pending_ownership_should_work_when_proposal_rejected_by_current_space_owner() {
        ExtBuilder::build_with_space().execute_with(|| {
            assert_ok!(_transfer_default_space_ownership());
            // Transfer SpaceId 1 owned by ACCOUNT1 to ACCOUNT2
            assert_ok!(_reject_default_pending_ownership_by_current_owner()); // Rejecting a transfer from ACCOUNT2

            // Check whether owner was not changed
            let space = Spaces::space_by_id(SPACE1).unwrap();
            assert_eq!(space.owner, ACCOUNT1);

            // Check whether storage state is correct
            assert!(SpaceOwnership::pending_space_owner(SPACE1).is_none());
        });
    }

    #[test]
    fn reject_pending_ownership_should_fail_when_space_not_found() {
        ExtBuilder::build_with_pending_ownership_transfer_no_space().execute_with(|| {
            assert_noop!(_reject_default_pending_ownership(), SpacesError::<TestRuntime>::SpaceNotFound);
        });
    }

    #[test]
    fn reject_pending_ownership_should_fail_when_no_pending_transfer_on_space() {
        ExtBuilder::build_with_space().execute_with(|| {
            assert_noop!(_reject_default_pending_ownership(), SpaceOwnershipError::<TestRuntime>::NoPendingTransferOnSpace); // Rejecting a transfer from ACCOUNT2
        });
    }

    #[test]
    fn reject_pending_ownership_should_fail_when_account_is_not_allowed_to_reject() {
        ExtBuilder::build_with_space().execute_with(|| {
            assert_ok!(_transfer_default_space_ownership()); // Transfer SpaceId 1 owned by ACCOUNT1 to ACCOUNT2

            assert_noop!(_reject_pending_ownership(
                Some(Origin::signed(ACCOUNT3)),
                None
            ), SpaceOwnershipError::<TestRuntime>::NotAllowedToRejectOwnershipTransfer); // Rejecting a transfer from ACCOUNT2
        });
    }
}<|MERGE_RESOLUTION|>--- conflicted
+++ resolved
@@ -116,71 +116,7 @@
         type MaxHandleLen = MaxHandleLen;
     }
 
-<<<<<<< HEAD
-    fn default_space_permissions() -> SpacePermissions {
-        SpacePermissions {
-
-            // No permissions disabled by default
-            none: None,
-
-            everyone: Some(SpacePermissionSet::from_iter(vec![
-                SP::UpdateOwnSubspaces,
-                SP::DeleteOwnSubspaces,
-                SP::HideOwnSubspaces,
-
-                SP::UpdateOwnPosts,
-                SP::DeleteOwnPosts,
-                SP::HideOwnPosts,
-
-                SP::CreateComments,
-                SP::UpdateOwnComments,
-                SP::DeleteOwnComments,
-                SP::HideOwnComments,
-
-                SP::Upvote,
-                SP::Downvote,
-                SP::Share,
-            ].into_iter())),
-
-            // Followers can do everything that everyone else can.
-            follower: None,
-
-            space_owner: Some(SpacePermissionSet::from_iter(vec![
-                SP::ManageRoles,
-                SP::RepresentSpaceInternally,
-                SP::RepresentSpaceExternally,
-                SP::OverrideSubspacePermissions,
-                SP::OverridePostPermissions,
-
-                SP::CreateSubspaces,
-                SP::CreatePosts,
-
-                SP::UpdateSpace,
-                SP::UpdateAnySubspace,
-                SP::UpdateAnyPost,
-
-                SP::DeleteAnySubspace,
-                SP::DeleteAnyPost,
-
-                SP::HideAnySubspace,
-                SP::HideAnyPost,
-                SP::HideAnyComment,
-
-                SP::SuggestEntityStatus,
-                SP::UpdateEntityStatus,
-
-                SP::UpdateSpaceSettings,
-            ].into_iter()))
-        }
-    }
-
-    parameter_types! {
-      pub DefaultSpacePermissions: SpacePermissions = self::default_space_permissions();
-    }
-=======
     use pallet_permissions::default_permissions::DefaultSpacePermissions;
->>>>>>> fe555a00
-
     impl pallet_permissions::Trait for TestRuntime {
         type DefaultSpacePermissions = DefaultSpacePermissions;
     }
@@ -524,7 +460,6 @@
         Content::IPFS(b"QmRAQB6YaCyidP37UdDnjFY5vQuiBrcqdyoW2CuDgwxkD4".to_vec())
     }
 
-<<<<<<< HEAD
     fn everyone_can_create_post_permissions() -> SpacePermissions {
         let mut default_permissions = default_space_permissions();
         default_permissions.everyone = default_permissions.everyone
@@ -561,12 +496,12 @@
           });
 
         default_permissions
-=======
+    }
+
     fn update_for_space_handle(
         new_handle: Option<Vec<u8>>,
     ) -> SpaceUpdate {
         space_update(Some(new_handle), None, None)
->>>>>>> fe555a00
     }
 
     fn space_update(
