#[cfg(test)]
mod tests {
    use sp_core::H256;
    use sp_io::TestExternalities;

    use sp_runtime::{
        traits::{BlakeTwo256, IdentityLookup, Zero},
        testing::Header,
        Storage,
    };

    use frame_support::{
        assert_ok, assert_noop,
        parameter_types,
        dispatch::DispatchResult,
        storage::StorageMap,
    };
    use frame_system as system;

    use pallet_permissions::{
        SpacePermission,
        SpacePermission as SP,
        SpacePermissions,
    };
    use pallet_posts::{Post, PostUpdate, PostExtension, Comment, Error as PostsError};
    use pallet_profiles::{ProfileUpdate, Error as ProfilesError};
    use pallet_profile_follows::Error as ProfileFollowsError;
    use pallet_reactions::{ReactionId, ReactionKind, Error as ReactionsError};
    use pallet_spaces::{SpaceById, SpaceUpdate, Error as SpacesError};
    use pallet_space_follows::Error as SpaceFollowsError;
    use pallet_space_ownership::Error as SpaceOwnershipError;
    use pallet_utils::{
        mock_functions::*,
        DEFAULT_MIN_HANDLE_LEN, DEFAULT_MAX_HANDLE_LEN,
        Error as UtilsError,
        SpaceId, PostId, User, Content,
    };

    type UncheckedExtrinsic = frame_system::mocking::MockUncheckedExtrinsic<TestRuntime>;
    type Block = frame_system::mocking::MockBlock<TestRuntime>;

    frame_support::construct_runtime!(
        pub enum TestRuntime where
            Block = Block,
            NodeBlock = Block,
            UncheckedExtrinsic = UncheckedExtrinsic,
        {
            System: system::{Module, Call, Config, Storage, Event<T>},
            Balances: pallet_balances::{Module, Call, Storage, Config<T>, Event<T>},
            Timestamp: pallet_timestamp::{Module, Call, Storage, Inherent},
            Permissions: pallet_permissions::{Module, Call},
            Posts: pallet_posts::{Module, Call, Storage, Event<T>},
            PostHistory: pallet_post_history::{Module, Storage},
            ProfileFollows: pallet_profile_follows::{Module, Call, Storage, Event<T>},
            Profiles: pallet_profiles::{Module, Call, Storage, Event<T>},
            ProfileHistory: pallet_profile_history::{Module, Storage},
            Reactions: pallet_reactions::{Module, Call, Storage, Event<T>},
            Roles: pallet_roles::{Module, Call, Storage, Event<T>},
            SpaceFollows: pallet_space_follows::{Module, Call, Storage, Event<T>},
            SpaceHistory: pallet_space_history::{Module, Storage},
            SpaceOwnership: pallet_space_ownership::{Module, Call, Storage, Event<T>},
            Spaces: pallet_spaces::{Module, Call, Storage, Event<T>, Config<T>},
            Utils: pallet_utils::{Module, Event<T>},
        }
    );

    parameter_types! {
        pub const BlockHashCount: u64 = 250;
    }

    impl system::Config for TestRuntime {
        type BaseCallFilter = ();
        type BlockWeights = ();
        type BlockLength = ();
        type Origin = Origin;
        type Call = Call;
        type Index = u64;
        type BlockNumber = BlockNumber;
        type Hash = H256;
        type Hashing = BlakeTwo256;
        type AccountId = AccountId;
        type Lookup = IdentityLookup<Self::AccountId>;
        type Header = Header;
        type Event = Event;
        type BlockHashCount = BlockHashCount;
        type DbWeight = ();
        type Version = ();
        type PalletInfo = PalletInfo;
        type AccountData = pallet_balances::AccountData<u64>;
        type OnNewAccount = ();
        type OnKilledAccount = ();
        type SystemWeightInfo = ();
        type SS58Prefix = ();
    }

    parameter_types! {
        pub const MinimumPeriod: u64 = 5;
    }

    impl pallet_timestamp::Config for TestRuntime {
        type Moment = u64;
        type OnTimestampSet = ();
        type MinimumPeriod = MinimumPeriod;
        type WeightInfo = ();
    }

    parameter_types! {
        pub const ExistentialDeposit: u64 = 1;
    }

    impl pallet_balances::Config for TestRuntime {
        type Balance = u64;
        type DustRemoval = ();
        type Event = Event;
        type ExistentialDeposit = ExistentialDeposit;
        type AccountStore = System;
        type WeightInfo = ();
        type MaxLocks = ();
    }

    parameter_types! {
      pub const MinHandleLen: u32 = DEFAULT_MIN_HANDLE_LEN;
      pub const MaxHandleLen: u32 = DEFAULT_MAX_HANDLE_LEN;
    }

    impl pallet_utils::Config for TestRuntime {
        type Event = Event;
        type Currency = Balances;
        type MinHandleLen = MinHandleLen;
        type MaxHandleLen = MaxHandleLen;
    }

    use pallet_permissions::default_permissions::DefaultSpacePermissions;

    impl pallet_permissions::Config for TestRuntime {
        type DefaultSpacePermissions = DefaultSpacePermissions;
    }

    parameter_types! {
        pub const MaxCommentDepth: u32 = 10;
    }

    impl pallet_posts::Config for TestRuntime {
        type Event = Event;
        type MaxCommentDepth = MaxCommentDepth;
        type AfterPostUpdated = PostHistory;
        type IsPostBlocked = ();
    }

    parameter_types! {}

    impl pallet_post_history::Config for TestRuntime {}

    parameter_types! {}

    impl pallet_profile_follows::Config for TestRuntime {
        type Event = Event;
        type BeforeAccountFollowed = ();
        type BeforeAccountUnfollowed = ();
    }

    parameter_types! {}

    impl pallet_profiles::Config for TestRuntime {
        type Event = Event;
        type AfterProfileUpdated = ProfileHistory;
    }

    parameter_types! {}

    impl pallet_profile_history::Config for TestRuntime {}

    parameter_types! {}

    impl pallet_reactions::Config for TestRuntime {
        type Event = Event;
    }

    parameter_types! {
        pub const MaxUsersToProcessPerDeleteRole: u16 = 40;
    }

    impl pallet_roles::Config for TestRuntime {
        type Event = Event;
        type MaxUsersToProcessPerDeleteRole = MaxUsersToProcessPerDeleteRole;
        type Spaces = Spaces;
        type SpaceFollows = SpaceFollows;
        type IsAccountBlocked = ();
        type IsContentBlocked = ();
    }

    parameter_types! {
        pub const FollowSpaceActionWeight: i16 = 7;
        pub const FollowAccountActionWeight: i16 = 3;

        pub const SharePostActionWeight: i16 = 7;
        pub const UpvotePostActionWeight: i16 = 5;
        pub const DownvotePostActionWeight: i16 = -3;

        pub const CreateCommentActionWeight: i16 = 5;
        pub const ShareCommentActionWeight: i16 = 5;
        pub const UpvoteCommentActionWeight: i16 = 4;
        pub const DownvoteCommentActionWeight: i16 = -2;
    }

    parameter_types! {}

    impl pallet_space_follows::Config for TestRuntime {
        type Event = Event;
        type BeforeSpaceFollowed = ();
        type BeforeSpaceUnfollowed = ();
    }

    parameter_types! {}

    impl pallet_space_ownership::Config for TestRuntime {
        type Event = Event;
    }

    const HANDLE_DEPOSIT: u64 = 0;

    impl pallet_spaces::Config for TestRuntime {
        type Event = Event;
        type Currency = Balances;
        type Roles = Roles;
        type SpaceFollows = SpaceFollows;
        type BeforeSpaceCreated = SpaceFollows;
        type AfterSpaceUpdated = SpaceHistory;
        type IsAccountBlocked = ();
        type IsContentBlocked = ();
        type HandleDeposit = ();
    }

    parameter_types! {}

    impl pallet_space_history::Config for TestRuntime {}

    type AccountId = u64;
    type BlockNumber = u64;


    pub struct ExtBuilder;

    // TODO: make created space/post/comment configurable or by default
    impl ExtBuilder {
        fn configure_storages(storage: &mut Storage) {
            let mut accounts = Vec::new();
            for account in ACCOUNT1..=ACCOUNT3 {
                accounts.push(account);
            }

            let _ = pallet_balances::GenesisConfig::<TestRuntime> {
                balances: accounts.iter().cloned().map(|k|(k, 100)).collect()
            }.assimilate_storage(storage);
        }

        /// Default ext configuration with BlockNumber 1
        pub fn build() -> TestExternalities {
            let mut storage = system::GenesisConfig::default()
                .build_storage::<TestRuntime>()
                .unwrap();

            Self::configure_storages(&mut storage);

            let mut ext = TestExternalities::from(storage);
            ext.execute_with(|| System::set_block_number(1));

            ext
        }

        fn add_default_space() {
            assert_ok!(_create_default_space());
        }

        fn add_space_with_no_handle() {
            assert_ok!(_create_space(None, Some(None), None, None));
        }

        fn add_post() {
            Self::add_default_space();
            assert_ok!(_create_default_post());
        }

        fn add_comment() {
            Self::add_post();
            assert_ok!(_create_default_comment());
        }

        /// Custom ext configuration with SpaceId 1 and BlockNumber 1
        pub fn build_with_space() -> TestExternalities {
            let mut ext = Self::build();
            ext.execute_with(Self::add_default_space);
            ext
        }

        /// Custom ext configuration with SpaceId 1, PostId 1 and BlockNumber 1
        pub fn build_with_post() -> TestExternalities {
            let mut ext = Self::build();
            ext.execute_with(Self::add_post);
            ext
        }

        /// Custom ext configuration with SpaceId 1, PostId 1, PostId 2 (as comment) and BlockNumber 1
        pub fn build_with_comment() -> TestExternalities {
            let mut ext = Self::build();
            ext.execute_with(Self::add_comment);
            ext
        }

        /// Custom ext configuration with SpaceId 1-2, PostId 1 where BlockNumber 1
        pub fn build_with_post_and_two_spaces() -> TestExternalities {
            let mut ext = Self::build_with_post();
            ext.execute_with(Self::add_space_with_no_handle);
            ext
        }

        /// Custom ext configuration with SpaceId 1, PostId 1 and ReactionId 1 (on post) where BlockNumber is 1
        pub fn build_with_reacted_post_and_two_spaces() -> TestExternalities {
            let mut ext = Self::build_with_post_and_two_spaces();
            ext.execute_with(|| { assert_ok!(_create_default_post_reaction()); });
            ext
        }

        /// Custom ext configuration with pending ownership transfer without Space
        pub fn build_with_pending_ownership_transfer_no_space() -> TestExternalities {
            let mut ext = Self::build_with_space();
            ext.execute_with(|| {
                assert_ok!(_transfer_default_space_ownership());
                <SpaceById<TestRuntime>>::remove(SPACE1);
            });
            ext
        }

        /// Custom ext configuration with specified permissions granted (includes SpaceId 1)
        pub fn build_with_a_few_roles_granted_to_account2(perms: Vec<SP>) -> TestExternalities {
            let mut ext = Self::build_with_space();

            ext.execute_with(|| {
                let user = User::Account(ACCOUNT2);
                assert_ok!(_create_role(
                    None,
                    None,
                    None,
                    None,
                    Some(perms)
                ));
                // RoleId 1
                assert_ok!(_create_default_role()); // RoleId 2

                assert_ok!(_grant_role(None, Some(ROLE1), Some(vec![user.clone()])));
                assert_ok!(_grant_role(None, Some(ROLE2), Some(vec![user])));
            });

            ext
        }

        /// Custom ext configuration with space follow without Space
        pub fn build_with_space_follow_no_space() -> TestExternalities {
            let mut ext = Self::build_with_space();

            ext.execute_with(|| {
                assert_ok!(_default_follow_space());
                <SpaceById<TestRuntime>>::remove(SPACE1);
            });

            ext
        }
    }

    /* Integration tests mocks */

    const ACCOUNT1: AccountId = 1;
    const ACCOUNT2: AccountId = 2;
    const ACCOUNT3: AccountId = 3;

    const SPACE1: SpaceId = 1001;
    const SPACE2: SpaceId = 1002;

    const POST1: PostId = 1;
    const POST2: PostId = 2;
    const POST3: PostId = 3;

    const REACTION1: ReactionId = 1;
    const REACTION2: ReactionId = 2;

    /// Lowercase a handle and then try to find a space id by it.
    fn find_space_id_by_handle(handle: Vec<u8>) -> Option<SpaceId> {
        let lc_handle = Utils::lowercase_handle(handle);
        Spaces::space_id_by_handle(lc_handle)
    }

    fn space_handle() -> Vec<u8> {
        b"Space_Handle".to_vec()
    }

    fn space_handle_2() -> Vec<u8> {
        b"space_handle_2".to_vec()
    }

    fn space_content_ipfs() -> Content {
        Content::IPFS(b"bafyreib3mgbou4xln42qqcgj6qlt3cif35x4ribisxgq7unhpun525l54e".to_vec())
    }

    fn updated_space_content() -> Content {
        Content::IPFS(b"QmRAQB6YaCyidP37UdDnjFY5vQuiBrcqdyoW2CuDgwxkD4".to_vec())
    }

    fn update_for_space_handle(
        new_handle: Option<Vec<u8>>,
    ) -> SpaceUpdate {
        space_update(Some(new_handle), None, None)
    }

    fn space_update(
        handle: Option<Option<Vec<u8>>>,
        content: Option<Content>,
        hidden: Option<bool>,
    ) -> SpaceUpdate {
        SpaceUpdate {
            parent_id: None,
            handle,
            content,
            hidden,
            permissions: None,
        }
    }

    fn post_content_ipfs() -> Content {
        Content::IPFS(b"bafyreidzue2dtxpj6n4x5mktrt7las5wz5diqma47zr25uau743dhe76we".to_vec())
    }

    fn updated_post_content() -> Content {
        Content::IPFS(b"bafyreifw4omlqpr3nqm32bueugbodkrdne7owlkxgg7ul2qkvgrnkt3g3u".to_vec())
    }

    fn post_update(
        space_id: Option<SpaceId>,
        content: Option<Content>,
        hidden: Option<bool>,
    ) -> PostUpdate {
        PostUpdate {
            space_id,
            content,
            hidden,
        }
    }

    fn comment_content_ipfs() -> Content {
        Content::IPFS(b"bafyreib6ceowavccze22h2x4yuwagsnym2c66gs55mzbupfn73kd6we7eu".to_vec())
    }

    fn reply_content_ipfs() -> Content {
        Content::IPFS(b"QmYA2fn8cMbVWo4v95RwcwJVyQsNtnEwHerfWR8UNtEwoE".to_vec())
    }

    fn profile_content_ipfs() -> Content {
        Content::IPFS(b"QmRAQB6YaCyidP37UdDnjFY5vQuiaRtqdyoW2CuDgwxkA5".to_vec())
    }

    fn reaction_upvote() -> ReactionKind {
        ReactionKind::Upvote
    }

    fn reaction_downvote() -> ReactionKind {
        ReactionKind::Downvote
    }

    fn extension_regular_post() -> PostExtension {
        PostExtension::RegularPost
    }

    fn extension_comment(parent_id: Option<PostId>, root_post_id: PostId) -> PostExtension {
        PostExtension::Comment(Comment { parent_id, root_post_id })
    }

    fn extension_shared_post(post_id: PostId) -> PostExtension {
        PostExtension::SharedPost(post_id)
    }

    fn _create_default_space() -> DispatchResult {
        _create_space(None, None, None, None)
    }

    fn _create_space(
        origin: Option<Origin>,
        handle: Option<Option<Vec<u8>>>,
        content: Option<Content>,
        permissions: Option<Option<SpacePermissions>>
    ) -> DispatchResult {
        _create_space_with_parent_id(
            origin,
            None,
            handle,
            content,
            permissions,
        )
    }

    fn _create_subspace(
        origin: Option<Origin>,
        parent_id_opt: Option<Option<SpaceId>>,
        handle: Option<Option<Vec<u8>>>,
        content: Option<Content>,
        permissions: Option<Option<SpacePermissions>>
    ) -> DispatchResult {
        _create_space_with_parent_id(
            origin,
            parent_id_opt,
            handle,
            content,
            permissions,
        )
    }

    fn _create_space_with_parent_id(
        origin: Option<Origin>,
        parent_id_opt: Option<Option<SpaceId>>,
        handle: Option<Option<Vec<u8>>>,
        content: Option<Content>,
        permissions: Option<Option<SpacePermissions>>
    ) -> DispatchResult {
        Spaces::create_space(
            origin.unwrap_or_else(|| Origin::signed(ACCOUNT1)),
            parent_id_opt.unwrap_or(None),
            handle.unwrap_or_else(|| Some(space_handle())),
            content.unwrap_or_else(space_content_ipfs),
            permissions.unwrap_or(None)
        )
    }

    fn _update_space(
        origin: Option<Origin>,
        space_id: Option<SpaceId>,
        update: Option<SpaceUpdate>,
    ) -> DispatchResult {
        Spaces::update_space(
            origin.unwrap_or_else(|| Origin::signed(ACCOUNT1)),
            space_id.unwrap_or(SPACE1),
            update.unwrap_or_else(|| space_update(None, None, None)),
        )
    }

    fn _default_follow_space() -> DispatchResult {
        _follow_space(None, None)
    }

    fn _follow_space(origin: Option<Origin>, space_id: Option<SpaceId>) -> DispatchResult {
        SpaceFollows::follow_space(
            origin.unwrap_or_else(|| Origin::signed(ACCOUNT2)),
            space_id.unwrap_or(SPACE1),
        )
    }

    fn _default_unfollow_space() -> DispatchResult {
        _unfollow_space(None, None)
    }

    fn _unfollow_space(origin: Option<Origin>, space_id: Option<SpaceId>) -> DispatchResult {
        SpaceFollows::unfollow_space(
            origin.unwrap_or_else(|| Origin::signed(ACCOUNT2)),
            space_id.unwrap_or(SPACE1),
        )
    }

    fn _create_default_post() -> DispatchResult {
        _create_post(None, None, None, None)
    }

    fn _create_post(
        origin: Option<Origin>,
        space_id_opt: Option<Option<SpaceId>>,
        extension: Option<PostExtension>,
        content: Option<Content>,
    ) -> DispatchResult {
        Posts::create_post(
            origin.unwrap_or_else(|| Origin::signed(ACCOUNT1)),
            space_id_opt.unwrap_or(Some(SPACE1)),
            extension.unwrap_or_else(extension_regular_post),
            content.unwrap_or_else(post_content_ipfs),
        )
    }

    fn _update_post(
        origin: Option<Origin>,
        post_id: Option<PostId>,
        update: Option<PostUpdate>,
    ) -> DispatchResult {
        Posts::update_post(
            origin.unwrap_or_else(|| Origin::signed(ACCOUNT1)),
            post_id.unwrap_or(POST1),
            update.unwrap_or_else(|| post_update(None, None, None)),
        )
    }

    fn _move_post_1_to_space_2() -> DispatchResult {
        _move_post(None, None, None)
    }

    /// Move the post out of this space to nowhere (space = None).
    fn _move_post_to_nowhere(post_id: PostId) -> DispatchResult {
        _move_post(None, Some(post_id), Some(None))
    }

    fn _move_post(
        origin: Option<Origin>,
        post_id: Option<PostId>,
        new_space_id: Option<Option<SpaceId>>,
    ) -> DispatchResult {
        Posts::move_post(
            origin.unwrap_or_else(|| Origin::signed(ACCOUNT1)),
            post_id.unwrap_or(POST1),
            new_space_id.unwrap_or(Some(SPACE2)),
        )
    }

    fn _create_default_comment() -> DispatchResult {
        _create_comment(None, None, None, None)
    }

    fn _create_comment(
        origin: Option<Origin>,
        post_id: Option<PostId>,
        parent_id: Option<Option<PostId>>,
        content: Option<Content>,
    ) -> DispatchResult {
        _create_post(
            origin,
            Some(None),
            Some(extension_comment(
                parent_id.unwrap_or(None),
                post_id.unwrap_or(POST1),
            )),
            Some(content.unwrap_or_else(comment_content_ipfs)),
        )
    }

    fn _update_comment(
        origin: Option<Origin>,
        post_id: Option<PostId>,
        update: Option<PostUpdate>,
    ) -> DispatchResult {
        _update_post(
            origin,
            Some(post_id.unwrap_or(POST2)),
            Some(update.unwrap_or_else(||
                post_update(None, Some(reply_content_ipfs()), None))
            ),
        )
    }

    fn _create_default_post_reaction() -> DispatchResult {
        _create_post_reaction(None, None, None)
    }

    fn _create_default_comment_reaction() -> DispatchResult {
        _create_comment_reaction(None, None, None)
    }

    fn _create_post_reaction(
        origin: Option<Origin>,
        post_id: Option<PostId>,
        kind: Option<ReactionKind>,
    ) -> DispatchResult {
        Reactions::create_post_reaction(
            origin.unwrap_or_else(|| Origin::signed(ACCOUNT1)),
            post_id.unwrap_or(POST1),
            kind.unwrap_or_else(reaction_upvote),
        )
    }

    fn _create_comment_reaction(
        origin: Option<Origin>,
        post_id: Option<PostId>,
        kind: Option<ReactionKind>,
    ) -> DispatchResult {
        _create_post_reaction(origin, Some(post_id.unwrap_or(2)), kind)
    }

    fn _update_post_reaction(
        origin: Option<Origin>,
        post_id: Option<PostId>,
        reaction_id: ReactionId,
        kind: Option<ReactionKind>,
    ) -> DispatchResult {
        Reactions::update_post_reaction(
            origin.unwrap_or_else(|| Origin::signed(ACCOUNT1)),
            post_id.unwrap_or(POST1),
            reaction_id,
            kind.unwrap_or_else(reaction_upvote),
        )
    }

    fn _update_comment_reaction(
        origin: Option<Origin>,
        post_id: Option<PostId>,
        reaction_id: ReactionId,
        kind: Option<ReactionKind>,
    ) -> DispatchResult {
        _update_post_reaction(origin, Some(post_id.unwrap_or(2)), reaction_id, kind)
    }

    fn _delete_post_reaction(
        origin: Option<Origin>,
        post_id: Option<PostId>,
        reaction_id: ReactionId,
    ) -> DispatchResult {
        Reactions::delete_post_reaction(
            origin.unwrap_or_else(|| Origin::signed(ACCOUNT1)),
            post_id.unwrap_or(POST1),
            reaction_id,
        )
    }

    fn _delete_comment_reaction(
        origin: Option<Origin>,
        post_id: Option<PostId>,
        reaction_id: ReactionId,
    ) -> DispatchResult {
        _delete_post_reaction(origin, Some(post_id.unwrap_or(2)), reaction_id)
    }

    fn _create_default_profile() -> DispatchResult {
        _create_profile(None, None)
    }

    fn _create_profile(
        origin: Option<Origin>,
        content: Option<Content>
    ) -> DispatchResult {
        Profiles::create_profile(
            origin.unwrap_or_else(|| Origin::signed(ACCOUNT1)),
            content.unwrap_or_else(profile_content_ipfs),
        )
    }

    fn _update_profile(
        origin: Option<Origin>,
        content: Option<Content>
    ) -> DispatchResult {
        Profiles::update_profile(
            origin.unwrap_or_else(|| Origin::signed(ACCOUNT1)),
            ProfileUpdate {
                content,
            },
        )
    }

    fn _default_follow_account() -> DispatchResult {
        _follow_account(None, None)
    }

    fn _follow_account(origin: Option<Origin>, account: Option<AccountId>) -> DispatchResult {
        ProfileFollows::follow_account(
            origin.unwrap_or_else(|| Origin::signed(ACCOUNT2)),
            account.unwrap_or(ACCOUNT1),
        )
    }

    fn _default_unfollow_account() -> DispatchResult {
        _unfollow_account(None, None)
    }

    fn _unfollow_account(origin: Option<Origin>, account: Option<AccountId>) -> DispatchResult {
        ProfileFollows::unfollow_account(
            origin.unwrap_or_else(|| Origin::signed(ACCOUNT2)),
            account.unwrap_or(ACCOUNT1),
        )
    }

    fn _transfer_default_space_ownership() -> DispatchResult {
        _transfer_space_ownership(None, None, None)
    }

    fn _transfer_space_ownership(
        origin: Option<Origin>,
        space_id: Option<SpaceId>,
        transfer_to: Option<AccountId>,
    ) -> DispatchResult {
        SpaceOwnership::transfer_space_ownership(
            origin.unwrap_or_else(|| Origin::signed(ACCOUNT1)),
            space_id.unwrap_or(SPACE1),
            transfer_to.unwrap_or(ACCOUNT2),
        )
    }

    fn _accept_default_pending_ownership() -> DispatchResult {
        _accept_pending_ownership(None, None)
    }

    fn _accept_pending_ownership(origin: Option<Origin>, space_id: Option<SpaceId>) -> DispatchResult {
        SpaceOwnership::accept_pending_ownership(
            origin.unwrap_or_else(|| Origin::signed(ACCOUNT2)),
            space_id.unwrap_or(SPACE1),
        )
    }

    fn _reject_default_pending_ownership() -> DispatchResult {
        _reject_pending_ownership(None, None)
    }

    fn _reject_default_pending_ownership_by_current_owner() -> DispatchResult {
        _reject_pending_ownership(Some(Origin::signed(ACCOUNT1)), None)
    }

    fn _reject_pending_ownership(origin: Option<Origin>, space_id: Option<SpaceId>) -> DispatchResult {
        SpaceOwnership::reject_pending_ownership(
            origin.unwrap_or_else(|| Origin::signed(ACCOUNT2)),
            space_id.unwrap_or(SPACE1),
        )
    }

    /* ---------------------------------------------------------------------------------------------- */

    // TODO: fix copy-paste from pallet_roles
    /* Roles pallet mocks */

    type RoleId = u64;

    const ROLE1: RoleId = 1;
    const ROLE2: RoleId = 2;

    fn default_role_content_ipfs() -> Content {
        Content::IPFS(b"QmRAQB6YaCyidP37UdDnjFY5vQuiBrcqdyoW1CuDgwxkD4".to_vec())
    }

    /// Permissions Set that includes next permission: ManageRoles
    fn permission_set_default() -> Vec<SpacePermission> {
        vec![SP::ManageRoles]
    }


    pub fn _create_default_role() -> DispatchResult {
        _create_role(None, None, None, None, None)
    }

    pub fn _create_role(
        origin: Option<Origin>,
        space_id: Option<SpaceId>,
        time_to_live: Option<Option<BlockNumber>>,
        content: Option<Content>,
        permissions: Option<Vec<SpacePermission>>,
    ) -> DispatchResult {
        Roles::create_role(
            origin.unwrap_or_else(|| Origin::signed(ACCOUNT1)),
            space_id.unwrap_or(SPACE1),
            time_to_live.unwrap_or_default(), // Should return 'None'
            content.unwrap_or_else(default_role_content_ipfs),
            permissions.unwrap_or_else(permission_set_default),
        )
    }

    pub fn _grant_default_role() -> DispatchResult {
        _grant_role(None, None, None)
    }

    pub fn _grant_role(
        origin: Option<Origin>,
        role_id: Option<RoleId>,
        users: Option<Vec<User<AccountId>>>,
    ) -> DispatchResult {
        Roles::grant_role(
            origin.unwrap_or_else(|| Origin::signed(ACCOUNT1)),
            role_id.unwrap_or(ROLE1),
            users.unwrap_or_else(|| vec![User::Account(ACCOUNT2)]),
        )
    }

    pub fn _delete_default_role() -> DispatchResult {
        _delete_role(None, None)
    }

    pub fn _delete_role(
        origin: Option<Origin>,
        role_id: Option<RoleId>,
    ) -> DispatchResult {
        Roles::delete_role(
            origin.unwrap_or_else(|| Origin::signed(ACCOUNT1)),
            role_id.unwrap_or(ROLE1),
        )
    }

<<<<<<< HEAD
=======
    /* ---------------------------------------------------------------------------------------------- */
    // Moderation pallet mocks
    // FIXME: remove when linter error is fixed
    #[allow(dead_code)]
    const REPORT1: ReportId = 1;

    pub(crate) fn _report_default_post() -> DispatchResult {
        _report_entity(None, None, None, None)
    }

    pub(crate) fn _report_entity(
        origin: Option<Origin>,
        entity: Option<EntityId<AccountId>>,
        scope: Option<SpaceId>,
        reason: Option<Content>,
    ) -> DispatchResult {
        Moderation::report_entity(
            origin.unwrap_or_else(|| Origin::signed(ACCOUNT1)),
            entity.unwrap_or(EntityId::Post(POST1)),
            scope.unwrap_or(SPACE1),
            reason.unwrap_or_else(valid_content_ipfs),
        )
    }

    pub(crate) fn _suggest_entity_status(
        origin: Option<Origin>,
        entity: Option<EntityId<AccountId>>,
        scope: Option<SpaceId>,
        status: Option<Option<EntityStatus>>,
        report_id_opt: Option<Option<ReportId>>,
    ) -> DispatchResult {
        Moderation::suggest_entity_status(
            origin.unwrap_or_else(|| Origin::signed(ACCOUNT1)),
            entity.unwrap_or(EntityId::Post(POST1)),
            scope.unwrap_or(SPACE1),
            status.unwrap_or(Some(EntityStatus::Blocked)),
            report_id_opt.unwrap_or(Some(REPORT1)),
        )
    }

    pub(crate) fn _update_entity_status(
        origin: Option<Origin>,
        entity: Option<EntityId<AccountId>>,
        scope: Option<SpaceId>,
        status_opt: Option<Option<EntityStatus>>,
    ) -> DispatchResult {
        Moderation::update_entity_status(
            origin.unwrap_or_else(|| Origin::signed(ACCOUNT1)),
            entity.unwrap_or(EntityId::Post(POST1)),
            scope.unwrap_or(SPACE1),
            status_opt.unwrap_or(Some(EntityStatus::Allowed)),
        )
    }

    pub(crate) fn _delete_entity_status(
        origin: Option<Origin>,
        entity: Option<EntityId<AccountId>>,
        scope: Option<SpaceId>,
    ) -> DispatchResult {
        Moderation::delete_entity_status(
            origin.unwrap_or_else(|| Origin::signed(ACCOUNT1)),
            entity.unwrap_or(EntityId::Post(POST1)),
            scope.unwrap_or(SPACE1),
        )
    }

    /*------------------------------------------------------------------------------------------------*/
    // Moderation tests

    fn block_account_in_space_1() {
        assert_ok!(
            _update_entity_status(
                None,
                Some(EntityId::Account(ACCOUNT1)),
                Some(SPACE1),
                Some(Some(EntityStatus::Blocked))
            )
        );
    }

    fn block_content_in_space_1() {
        assert_ok!(
            _update_entity_status(
                None,
                Some(EntityId::Content(valid_content_ipfs())),
                Some(SPACE1),
                Some(Some(EntityStatus::Blocked))
            )
        );
    }

    #[test]
    fn create_subspace_should_fail_when_content_is_blocked() {
        ExtBuilder::build_with_post().execute_with(|| {
            block_content_in_space_1();
            assert_noop!(
                _create_subspace(
                    None,
                    Some(Some(SPACE1)),
                    None,
                    Some(valid_content_ipfs()),
                    None,
                ), UtilsError::<TestRuntime>::ContentIsBlocked
            );
        });
    }

    #[test]
    fn create_subspace_should_fail_when_account_is_blocked() {
        ExtBuilder::build_with_post().execute_with(|| {
            block_account_in_space_1();
            assert_noop!(
                _create_subspace(
                    None,
                    Some(Some(SPACE1)),
                    Some(Some(space_handle_2())),
                    None,
                    None,
                ), UtilsError::<TestRuntime>::AccountIsBlocked
            );
        });
    }

    #[test]
    fn update_space_should_fail_when_account_is_blocked() {
        ExtBuilder::build_with_post().execute_with(|| {
            block_account_in_space_1();
            assert_noop!(
                _update_space(
                    None,
                    None,
                    Some(update_for_space_handle(Some(space_handle_2())))
                ), UtilsError::<TestRuntime>::AccountIsBlocked
            );
        });
    }

    #[test]
    fn update_space_should_fail_when_content_is_blocked() {
        ExtBuilder::build_with_post().execute_with(|| {
            block_content_in_space_1();
            assert_noop!(
                _update_space(
                    None,
                    None,
                    Some(space_update(
                        None,
                        Some(valid_content_ipfs()),
                        None
                    ))
                ),
                UtilsError::<TestRuntime>::ContentIsBlocked
            );
        });
    }

    #[test]
    fn create_post_should_fail_when_content_is_blocked() {
        ExtBuilder::build_with_post().execute_with(|| {
            block_content_in_space_1();
            assert_noop!(
                _create_post(
                    None,
                    None,
                    None,
                    Some(valid_content_ipfs()),
                ), UtilsError::<TestRuntime>::ContentIsBlocked
            );
        });
    }

    #[test]
    fn create_post_should_fail_when_account_is_blocked() {
        ExtBuilder::build_with_post().execute_with(|| {
            block_account_in_space_1();
            assert_noop!(
                _create_post(
                    None,
                    None,
                    None,
                    Some(valid_content_ipfs()),
                ), UtilsError::<TestRuntime>::AccountIsBlocked
            );
        });
    }

    #[test]
    fn update_post_should_fail_when_content_is_blocked() {
        ExtBuilder::build_with_post().execute_with(|| {
            block_content_in_space_1();
            assert_noop!(
                _update_post(
                    None, // From ACCOUNT1 (has default permission to UpdateOwnPosts)
                    None,
                    Some(
                        post_update(
                            None,
                            Some(valid_content_ipfs()),
                            Some(true)
                        )
                    )
                ), UtilsError::<TestRuntime>::ContentIsBlocked
            );
        });
    }

    #[test]
    fn update_post_should_fail_when_account_is_blocked() {
        ExtBuilder::build_with_post().execute_with(|| {
            block_account_in_space_1();
            assert_noop!(
                _update_post(
                    None, // From ACCOUNT1 (has default permission to UpdateOwnPosts)
                    None,
                    Some(
                        post_update(
                            None,
                            Some(valid_content_ipfs()),
                            Some(true)
                        )
                    )
                ), UtilsError::<TestRuntime>::AccountIsBlocked
            );
        });
    }

>>>>>>> 5c621976
    // FIXME: uncomment when `update_post` will be able to move post from one space to another
    /*
    #[test]
    fn update_post_should_fail_when_post_is_blocked() {
        ExtBuilder::build_with_post().execute_with(|| {
            assert_ok!(
                _update_entity_status(
                    None,
                    Some(EntityId::Post(POST1)),
                    Some(SPACE1),
                    Some(Some(EntityStatus::Blocked))
                )
            );
            assert_noop!(
                _update_post(
                    None, // From ACCOUNT1 (has default permission to UpdateOwnPosts)
                    Some(POST1),
                    Some(
                        post_update(
                            Some(SPACE1),
                            None,
                            None
                        )
                    )
                ), UtilsError::<TestRuntime>::PostIsBlocked
            );
        });
    }
    */

    /*---------------------------------------------------------------------------------------------------*/
    // Space tests

    #[test]
    fn create_space_should_work() {
        ExtBuilder::build().execute_with(|| {
            assert_ok!(_create_default_space()); // SpaceId 1

            // Check storages
            assert_eq!(Spaces::space_ids_by_owner(ACCOUNT1), vec![SPACE1]);
            assert_eq!(find_space_id_by_handle(space_handle()), Some(SPACE1));
            assert_eq!(Spaces::next_space_id(), SPACE2);

            // Check whether data stored correctly
            let space = Spaces::space_by_id(SPACE1).unwrap();

            assert_eq!(space.created.account, ACCOUNT1);
            assert!(space.updated.is_none());
            assert_eq!(space.hidden, false);

            assert_eq!(space.owner, ACCOUNT1);
            assert_eq!(space.handle, Some(space_handle()));
            assert_eq!(space.content, space_content_ipfs());

            assert_eq!(space.posts_count, 0);
            assert_eq!(space.followers_count, 1);
            assert!(SpaceHistory::edit_history(space.id).is_empty());

            // Check that the handle deposit has been reserved:
            let reserved_balance = Balances::reserved_balance(ACCOUNT1);
            assert_eq!(reserved_balance, HANDLE_DEPOSIT);
        });
    }

    #[test]
    fn create_space_should_store_handle_lowercase() {
        ExtBuilder::build().execute_with(|| {
            let new_handle: Vec<u8> = b"sPaCe_hAnDlE".to_vec();

            assert_ok!(_create_space(None, Some(Some(new_handle.clone())), None, None)); // SpaceId 1

            // Handle should be lowercase in storage and original in struct
            let space = Spaces::space_by_id(SPACE1).unwrap();
            assert_eq!(space.handle, Some(new_handle.clone()));
            assert_eq!(find_space_id_by_handle(new_handle), Some(SPACE1));
        });
    }

    #[test]
    fn create_space_should_fail_when_too_short_handle_provided() {
        ExtBuilder::build().execute_with(|| {
            let short_handle: Vec<u8> = vec![65; (MinHandleLen::get() - 1) as usize];

            // Try to catch an error creating a space with too short handle
            assert_noop!(_create_space(
                None,
                Some(Some(short_handle)),
                None,
                None
            ), UtilsError::<TestRuntime>::HandleIsTooShort);
        });
    }

    #[test]
    fn create_space_should_fail_when_too_long_handle_provided() {
        ExtBuilder::build().execute_with(|| {
            let long_handle: Vec<u8> = vec![65; (MaxHandleLen::get() + 1) as usize];

            // Try to catch an error creating a space with too long handle
            assert_noop!(_create_space(
                None,
                Some(Some(long_handle)),
                None,
                None
            ), UtilsError::<TestRuntime>::HandleIsTooLong);
        });
    }

    #[test]
    fn create_space_should_fail_when_not_unique_handle_provided() {
        ExtBuilder::build().execute_with(|| {
            assert_ok!(_create_default_space());
            // SpaceId 1
            // Try to catch an error creating a space with not unique handle
            assert_noop!(_create_default_space(), SpacesError::<TestRuntime>::SpaceHandleIsNotUnique);
        });
    }

    #[test]
    fn create_space_should_fail_when_handle_contains_at_char() {
        ExtBuilder::build().execute_with(|| {
            let invalid_handle: Vec<u8> = b"@space_handle".to_vec();

            assert_noop!(_create_space(
                None,
                Some(Some(invalid_handle)),
                None,
                None
            ), UtilsError::<TestRuntime>::HandleContainsInvalidChars);
        });
    }

    #[test]
    fn create_space_should_fail_when_handle_contains_minus_char() {
        ExtBuilder::build().execute_with(|| {
            let invalid_handle: Vec<u8> = b"space-handle".to_vec();

            assert_noop!(_create_space(
                None,
                Some(Some(invalid_handle)),
                None,
                None
            ), UtilsError::<TestRuntime>::HandleContainsInvalidChars);
        });
    }

    #[test]
    fn create_space_should_fail_when_handle_contains_space_char() {
        ExtBuilder::build().execute_with(|| {
            let invalid_handle: Vec<u8> = b"space handle".to_vec();

            assert_noop!(_create_space(
                None,
                Some(Some(invalid_handle)),
                None,
                None
            ), UtilsError::<TestRuntime>::HandleContainsInvalidChars);
        });
    }

    #[test]
    fn create_space_should_fail_when_handle_contains_unicode() {
        ExtBuilder::build().execute_with(|| {
            let invalid_handle: Vec<u8> = String::from("блог_хендл").into_bytes().to_vec();

            assert_noop!(_create_space(
                None,
                Some(Some(invalid_handle)),
                None,
                None
            ), UtilsError::<TestRuntime>::HandleContainsInvalidChars);
        });
    }

    #[test]
    fn create_space_should_fail_when_ipfs_cid_is_invalid() {
        ExtBuilder::build().execute_with(|| {
            // Try to catch an error creating a space with invalid content
            assert_noop!(_create_space(
                None,
                None,
                Some(invalid_content_ipfs()),
                None
            ), UtilsError::<TestRuntime>::InvalidIpfsCid);
        });
    }

    #[test]
    fn update_space_should_work() {
        ExtBuilder::build_with_space().execute_with(|| {
            let new_handle: Vec<u8> = b"new_handle".to_vec();
            let expected_content_ipfs = updated_space_content();
            // Space update with ID 1 should be fine

            assert_ok!(_update_space(
                None, // From ACCOUNT1 (has permission as he's an owner)
                None,
                Some(
                    space_update(
                        Some(Some(new_handle.clone())),
                        Some(expected_content_ipfs.clone()),
                        Some(true),
                    )
                )
            ));

            // Check whether space updates correctly
            let space = Spaces::space_by_id(SPACE1).unwrap();
            assert_eq!(space.handle, Some(new_handle.clone()));
            assert_eq!(space.content, expected_content_ipfs);
            assert_eq!(space.hidden, true);

            // Check whether history recorded correctly
            let edit_history = &SpaceHistory::edit_history(space.id)[0];
            assert_eq!(edit_history.old_data.handle, Some(Some(space_handle())));
            assert_eq!(edit_history.old_data.content, Some(space_content_ipfs()));
            assert_eq!(edit_history.old_data.hidden, Some(false));

            assert_eq!(find_space_id_by_handle(space_handle()), None);
            assert_eq!(find_space_id_by_handle(new_handle), Some(SPACE1));

            // Check that the handle deposit has been reserved:
            let reserved_balance = Balances::reserved_balance(ACCOUNT1);
            assert_eq!(reserved_balance, HANDLE_DEPOSIT);
        });
    }

    #[test]
    fn update_space_should_work_when_one_of_roles_is_permitted() {
        ExtBuilder::build_with_a_few_roles_granted_to_account2(vec![SP::UpdateSpace]).execute_with(|| {
            let space_update = space_update(
                Some(Some(b"new_handle".to_vec())),
                Some(updated_space_content()),
                Some(true),
            );

            assert_ok!(_update_space(
                Some(Origin::signed(ACCOUNT2)),
                Some(SPACE1),
                Some(space_update)
            ));
        });
    }

    #[test]
    fn update_space_should_work_when_unreserving_handle() {
        ExtBuilder::build_with_space().execute_with(|| {
            let no_handle = None;
            let space_update = update_for_space_handle(no_handle);
            assert_ok!(_update_space(None, None, Some(space_update)));

            // Check that the space handle is unreserved after this update:
            let space = Spaces::space_by_id(SPACE1).unwrap();
            assert_eq!(space.handle, None);

            // Check that the previous space handle has been added to the space history:
            let edit_history = &SpaceHistory::edit_history(space.id)[0];
            assert_eq!(edit_history.old_data.handle, Some(Some(space_handle())));

            // Check that the previous space handle is not reserved in storage anymore:
            assert_eq!(find_space_id_by_handle(space_handle()), None);

            // Check that the handle deposit has been unreserved:
            let reserved_balance = Balances::reserved_balance(ACCOUNT1);
            assert!(reserved_balance.is_zero());
        });
    }

    #[test]
    fn update_space_should_fail_when_no_updates_for_space_provided() {
        ExtBuilder::build_with_space().execute_with(|| {
            // Try to catch an error updating a space with no changes
            assert_noop!(
                _update_space(None, None, None),
                SpacesError::<TestRuntime>::NoUpdatesForSpace
            );
        });
    }

    #[test]
    fn update_space_should_fail_when_space_not_found() {
        ExtBuilder::build_with_space().execute_with(|| {
            let new_handle: Vec<u8> = b"new_handle".to_vec();

            // Try to catch an error updating a space with wrong space ID
            assert_noop!(_update_space(
                None,
                Some(SPACE2),
                Some(
                    update_for_space_handle(Some(new_handle))
                )
            ), SpacesError::<TestRuntime>::SpaceNotFound);
        });
    }

    #[test]
    fn update_space_should_fail_when_account_has_no_permission_to_update_space() {
        ExtBuilder::build_with_space().execute_with(|| {
            let new_handle: Vec<u8> = b"new_handle".to_vec();

            // Try to catch an error updating a space with an account that it not permitted
            assert_noop!(_update_space(
                Some(Origin::signed(ACCOUNT2)),
                None,
                Some(
                    update_for_space_handle(Some(new_handle))
                )
            ), SpacesError::<TestRuntime>::NoPermissionToUpdateSpace);
        });
    }

    #[test]
    fn update_space_should_fail_when_too_short_handle_provided() {
        ExtBuilder::build_with_space().execute_with(|| {
            let short_handle: Vec<u8> = vec![65; (MinHandleLen::get() - 1) as usize];

            // Try to catch an error updating a space with too short handle
            assert_noop!(_update_space(
                None,
                None,
                Some(
                    update_for_space_handle(Some(short_handle))
                )
            ), UtilsError::<TestRuntime>::HandleIsTooShort);
        });
    }

    #[test]
    fn update_space_should_fail_when_too_long_handle_provided() {
        ExtBuilder::build_with_space().execute_with(|| {
            let long_handle: Vec<u8> = vec![65; (MaxHandleLen::get() + 1) as usize];

            // Try to catch an error updating a space with too long handle
            assert_noop!(_update_space(
                None,
                None,
                Some(
                    update_for_space_handle(Some(long_handle))
                )
            ), UtilsError::<TestRuntime>::HandleIsTooLong);
        });
    }

    #[test]
    fn update_space_should_fail_when_not_unique_handle_provided() {
        ExtBuilder::build_with_space().execute_with(|| {
            let handle: Vec<u8> = b"unique_handle".to_vec();

            assert_ok!(_create_space(
                None,
                Some(Some(handle.clone())),
                None,
                None
            )); // SpaceId 2 with a custom handle

            // Should fail when updating a space 1 with a handle of a space 2:
            assert_noop!(_update_space(
                None,
                Some(SPACE1),
                Some(
                    update_for_space_handle(Some(handle))
                )
            ), SpacesError::<TestRuntime>::SpaceHandleIsNotUnique);
        });
    }

    #[test]
    fn update_space_should_fail_when_handle_contains_at_char() {
        ExtBuilder::build_with_space().execute_with(|| {
            let invalid_handle: Vec<u8> = b"@space_handle".to_vec();

            assert_noop!(_update_space(
                None,
                None,
                Some(
                    update_for_space_handle(Some(invalid_handle))
                )
            ), UtilsError::<TestRuntime>::HandleContainsInvalidChars);
        });
    }

    #[test]
    fn update_space_should_fail_when_handle_contains_minus_char() {
        ExtBuilder::build_with_space().execute_with(|| {
            let invalid_handle: Vec<u8> = b"space-handle".to_vec();

            assert_noop!(_update_space(
                None,
                None,
                Some(
                    update_for_space_handle(Some(invalid_handle))
                )
            ), UtilsError::<TestRuntime>::HandleContainsInvalidChars);
        });
    }

    #[test]
    fn update_space_should_fail_when_handle_contains_space_char() {
        ExtBuilder::build_with_space().execute_with(|| {
            let invalid_handle: Vec<u8> = b"space handle".to_vec();

            assert_noop!(_update_space(
                None,
                None,
                Some(
                    update_for_space_handle(Some(invalid_handle))
                )
            ), UtilsError::<TestRuntime>::HandleContainsInvalidChars);
        });
    }

    #[test]
    fn update_space_should_fail_when_handle_contains_unicode() {
        ExtBuilder::build_with_space().execute_with(|| {
            let invalid_handle: Vec<u8> = String::from("блог_хендл").into_bytes().to_vec();

            assert_noop!(_update_space(
                None,
                None,
                Some(
                    update_for_space_handle(Some(invalid_handle))
                )
            ), UtilsError::<TestRuntime>::HandleContainsInvalidChars);
        });
    }

    #[test]
    fn update_space_should_fail_when_ipfs_cid_is_invalid() {
        ExtBuilder::build_with_space().execute_with(|| {

            // Try to catch an error updating a space with invalid content
            assert_noop!(_update_space(
                None,
                None,
                Some(
                    space_update(
                        None,
                        Some(invalid_content_ipfs()),
                        None,
                    )
                )
            ), UtilsError::<TestRuntime>::InvalidIpfsCid);
        });
    }

    #[test]
    fn update_space_should_fail_when_no_right_permission_in_account_roles() {
        ExtBuilder::build_with_a_few_roles_granted_to_account2(vec![SP::UpdateSpace]).execute_with(|| {
            let space_update = space_update(
                Some(Some(b"new_handle".to_vec())),
                Some(updated_space_content()),
                Some(true),
            );

            assert_ok!(_delete_default_role());

            assert_noop!(_update_space(
                Some(Origin::signed(ACCOUNT2)),
                Some(SPACE1),
                Some(space_update)
            ), SpacesError::<TestRuntime>::NoPermissionToUpdateSpace);
        });
    }

    // TODO: refactor or remove. Deprecated tests
    // Find public space ids tests
    // --------------------------------------------------------------------------------------------
    /*#[test]
    fn find_public_space_ids_should_work() {
        ExtBuilder::build_with_space().execute_with(|| {
            assert_ok!(_create_space(None, None, Some(Some(space_handle1())), None, None));

            let space_ids = Spaces::find_public_space_ids(0, 3);
            assert_eq!(space_ids, vec![SPACE1, SPACE2]);
        });
    }

    #[test]
    fn find_public_space_ids_should_work_with_zero_offset() {
        ExtBuilder::build_with_space().execute_with(|| {
            let space_ids = Spaces::find_public_space_ids(0, 1);
            assert_eq!(space_ids, vec![SPACE1]);
        });
    }

    #[test]
    fn find_public_space_ids_should_work_with_zero_limit() {
        ExtBuilder::build_with_space().execute_with(|| {
            let space_ids = Spaces::find_public_space_ids(1, 0);
            assert_eq!(space_ids, vec![SPACE1]);
        });
    }

    #[test]
    fn find_public_space_ids_should_work_with_zero_offset_and_zero_limit() {
        ExtBuilder::build_with_space().execute_with(|| {
            let space_ids = Spaces::find_public_space_ids(0, 0);
            assert_eq!(space_ids, vec![]);
        });
    }

    // Find unlisted space ids tests
    // --------------------------------------------------------------------------------------------

    #[test]
    fn find_unlisted_space_ids_should_work() {
        ExtBuilder::build_with_space().execute_with(|| {
            assert_ok!(_create_space(None, None, Some(Some(space_handle1())), None, None));
            assert_ok!(
                _update_space(
                    None,
                    Some(SPACE1),
                    Some(
                        space_update(
                            None,
                            None,
                            Some(Content::None),
                            Some(true),
                            None
                        )
                    )
                )
            );

            assert_ok!(
                _update_space(
                    None,
                    Some(SPACE2),
                    Some(
                        space_update(
                            None,
                            None,
                            Some(Content::None),
                            Some(true),
                            None
                        )
                    )
                )
            );


            let space_ids = Spaces::find_unlisted_space_ids(0, 2);
            assert_eq!(space_ids, vec![SPACE1, SPACE2]);
        });
    }

    #[test]
    fn find_unlisted_space_ids_should_work_with_zero_offset() {
        ExtBuilder::build_with_space().execute_with(|| {
            assert_ok!(
                _update_space(
                    None,
                    Some(SPACE1),
                    Some(
                        space_update(
                            None,
                            None,
                            Some(Content::None),
                            Some(true),
                            None
                        )
                    )
                )
            );

            let space_ids = Spaces::find_unlisted_space_ids(0, 1);
            assert_eq!(space_ids, vec![SPACE1]);
        });
    }

    #[test]
    fn find_unlisted_space_ids_should_work_with_zero_limit() {
        ExtBuilder::build_with_space().execute_with(|| {
            assert_ok!(
                _update_space(
                    None,
                    Some(SPACE1),
                    Some(
                        space_update(
                            None,
                            None,
                            Some(Content::None),
                            Some(true),
                            None
                        )
                    )
                )
            );

            let space_ids = Spaces::find_unlisted_space_ids(1, 0);
            assert_eq!(space_ids, vec![]);
        });
    }

    #[test]
    fn find_unlisted_space_ids_should_work_with_zero_offset_and_zero_limit() {
        ExtBuilder::build_with_space().execute_with(|| {
            assert_ok!(
                _update_space(
                    None,
                    Some(SPACE1),
                    Some(
                        space_update(
                            None,
                            None,
                            Some(Content::None),
                            Some(true),
                            None
                        )
                    )
                )
            );

            let space_ids = Spaces::find_unlisted_space_ids(0, 0);
            assert_eq!(space_ids, vec![]);
        });
    }*/

    // --------------------------------------------------------------------------------------------

    // Post tests
    #[test]
    fn create_post_should_work() {
        ExtBuilder::build_with_space().execute_with(|| {
            assert_ok!(_create_default_post()); // PostId 1 by ACCOUNT1 which is permitted by default

            // Check storages
            assert_eq!(Posts::post_ids_by_space_id(SPACE1), vec![POST1]);
            assert_eq!(Posts::next_post_id(), POST2);

            // Check whether data stored correctly
            let post = Posts::post_by_id(POST1).unwrap();

            assert_eq!(post.created.account, ACCOUNT1);
            assert!(post.updated.is_none());
            assert_eq!(post.hidden, false);

            assert_eq!(post.space_id, Some(SPACE1));
            assert_eq!(post.extension, extension_regular_post());

            assert_eq!(post.content, post_content_ipfs());

            assert_eq!(post.replies_count, 0);
            assert_eq!(post.hidden_replies_count, 0);
            assert_eq!(post.shares_count, 0);
            assert_eq!(post.upvotes_count, 0);
            assert_eq!(post.downvotes_count, 0);

            assert!(PostHistory::edit_history(POST1).is_empty());
        });
    }

    #[test]
    fn create_post_should_work_when_one_of_roles_is_permitted() {
        ExtBuilder::build_with_a_few_roles_granted_to_account2(vec![SP::CreatePosts]).execute_with(|| {
            assert_ok!(_create_post(
                Some(Origin::signed(ACCOUNT2)),
                None, // SpaceId 1,
                None, // RegularPost extension
                None, // Default post content
            ));
        });
    }

    #[test]
    fn create_post_should_fail_when_post_has_no_space_id() {
        ExtBuilder::build_with_space().execute_with(|| {
            assert_noop!(_create_post(
                None,
                Some(None),
                None,
                None
            ), PostsError::<TestRuntime>::PostHasNoSpaceId);
        });
    }

    #[test]
    fn create_post_should_fail_when_space_not_found() {
        ExtBuilder::build().execute_with(|| {
            assert_noop!(_create_default_post(), SpacesError::<TestRuntime>::SpaceNotFound);
        });
    }

    #[test]
    fn create_post_should_fail_when_ipfs_cid_is_invalid() {
        ExtBuilder::build_with_space().execute_with(|| {
            // Try to catch an error creating a regular post with invalid content
            assert_noop!(_create_post(
                None,
                None,
                None,
                Some(invalid_content_ipfs())
            ), UtilsError::<TestRuntime>::InvalidIpfsCid);
        });
    }

    #[test]
    fn create_post_should_fail_when_account_has_no_permission() {
        ExtBuilder::build_with_space().execute_with(|| {
            assert_noop!(_create_post(
                Some(Origin::signed(ACCOUNT2)),
                None,
                None,
                None
            ), PostsError::<TestRuntime>::NoPermissionToCreatePosts);
        });
    }

    #[test]
    fn create_post_should_fail_when_no_right_permission_in_account_roles() {
        ExtBuilder::build_with_a_few_roles_granted_to_account2(vec![SP::CreatePosts]).execute_with(|| {
            assert_ok!(_delete_default_role());

            assert_noop!(_create_post(
                Some(Origin::signed(ACCOUNT2)),
                None, // SpaceId 1,
                None, // RegularPost extension
                None, // Default post content
            ), PostsError::<TestRuntime>::NoPermissionToCreatePosts);
        });
    }

    #[test]
    fn update_post_should_work() {
        ExtBuilder::build_with_post().execute_with(|| {
            let expected_content_ipfs = updated_post_content();

            // Post update with ID 1 should be fine
            assert_ok!(_update_post(
                None, // From ACCOUNT1 (has default permission to UpdateOwnPosts)
                None,
                Some(
                    post_update(
                        None,
                        Some(expected_content_ipfs.clone()),
                        Some(true)
                    )
                )
            ));

            // Check whether post updates correctly
            let post = Posts::post_by_id(POST1).unwrap();
            assert_eq!(post.space_id, Some(SPACE1));
            assert_eq!(post.content, expected_content_ipfs);
            assert_eq!(post.hidden, true);

            // Check whether history recorded correctly
            let post_history = PostHistory::edit_history(POST1)[0].clone();
            assert!(post_history.old_data.space_id.is_none());
            assert_eq!(post_history.old_data.content, Some(post_content_ipfs()));
            assert_eq!(post_history.old_data.hidden, Some(false));
        });
    }

    fn check_if_post_moved_correctly(
        moved_post_id: PostId,
        old_space_id: SpaceId,
        expected_new_space_id: SpaceId
    ) {
        let post: Post<TestRuntime> = Posts::post_by_id(moved_post_id).unwrap(); // `POST2` is a comment
        let new_space_id = post.space_id.unwrap();

        // Check that space id of the post has been updated from 1 to 2
        assert_eq!(new_space_id, expected_new_space_id);

        // Check that stats on the old space have been decreased
        let old_space = Spaces::space_by_id(old_space_id).unwrap();
        assert_eq!(old_space.posts_count, 0);
        assert_eq!(old_space.hidden_posts_count, 0);

        // Check that stats on the new space have been increased
        let new_space = Spaces::space_by_id(new_space_id).unwrap();
        assert_eq!(new_space.posts_count, 1);
        assert_eq!(new_space.hidden_posts_count, if post.hidden { 1 } else { 0 });
    }

    #[test]
    fn move_post_should_work() {
        ExtBuilder::build_with_reacted_post_and_two_spaces().execute_with(|| {
            assert_ok!(_move_post_1_to_space_2());

            let moved_post_id = POST1;
            let old_space_id = SPACE1;
            let expected_new_space_id = SPACE2;
            check_if_post_moved_correctly(moved_post_id, old_space_id, expected_new_space_id);

            // Check that there are no posts ids in the old space
            assert!(Posts::post_ids_by_space_id(old_space_id).is_empty());

            // Check that there is the post id in the new space
            assert_eq!(Posts::post_ids_by_space_id(expected_new_space_id), vec![moved_post_id]);
        });
    }

    #[test]
    fn move_post_should_work_when_space_id_none() {
        ExtBuilder::build_with_reacted_post_and_two_spaces().execute_with(|| {
            let moved_post_id = POST1;
            let old_space_id = SPACE1; // Where post were before moving to `SpaceId:None`
            let expected_new_space_id = SPACE2;

            assert_ok!(_move_post_to_nowhere(moved_post_id));
            assert_ok!(_move_post_1_to_space_2());

            check_if_post_moved_correctly(moved_post_id, old_space_id, expected_new_space_id);

            // Check that there are no posts ids in the old space
            assert!(Posts::post_ids_by_space_id(old_space_id).is_empty());

            // Check that there is the post id in the new space
            assert_eq!(Posts::post_ids_by_space_id(expected_new_space_id), vec![moved_post_id]);
        });
    }

    #[test]
    fn move_hidden_post_should_work() {
        ExtBuilder::build_with_reacted_post_and_two_spaces().execute_with(|| {
            let moved_post_id = POST1;
            let old_space_id = SPACE1;
            let expected_new_space_id = SPACE2;

            // Hide the post before moving it
            assert_ok!(_update_post(
                None,
                Some(moved_post_id),
                Some(post_update(
                    None,
                    None,
                    Some(true)
                ))
            ));

            assert_ok!(_move_post_1_to_space_2());

            check_if_post_moved_correctly(moved_post_id, old_space_id, expected_new_space_id);

            // Check that there are no posts ids in the old space
            assert!(Posts::post_ids_by_space_id(old_space_id).is_empty());

            // Check that there is the post id in the new space
            assert_eq!(Posts::post_ids_by_space_id(expected_new_space_id), vec![moved_post_id]);
        });
    }

    #[test]
    fn move_hidden_post_should_fail_when_post_not_found() {
        ExtBuilder::build().execute_with(|| {
            // Note that we have not created a post that we are trying to move
            assert_noop!(
                _move_post_1_to_space_2(),
                PostsError::<TestRuntime>::PostNotFound
            );
        });
    }

    #[test]
    fn move_hidden_post_should_fail_when_provided_space_not_found() {
        ExtBuilder::build_with_post().execute_with(|| {
            // Note that we have not created a new space #2 before moving the post
            assert_noop!(
                _move_post_1_to_space_2(),
                SpacesError::<TestRuntime>::SpaceNotFound
            );
        });
    }

    #[test]
    fn move_hidden_post_should_fail_origin_has_no_permission_to_create_posts() {
        ExtBuilder::build_with_post().execute_with(|| {
            // Create a space #2 from account #2
            assert_ok!(_create_space(Some(Origin::signed(ACCOUNT2)), Some(None), None, None));

            // Should not be possible to move the post b/c it's owner is account #1
            // when the space #2 is owned by account #2
            assert_noop!(
                _move_post_1_to_space_2(),
                PostsError::<TestRuntime>::NoPermissionToCreatePosts
            );
        });
    }

    #[test]
    fn move_post_should_fail_when_account_has_no_permission() {
        ExtBuilder::build_with_post_and_two_spaces().execute_with(|| {
            assert_noop!(
                _move_post(Some(Origin::signed(ACCOUNT2)), None, None),
                PostsError::<TestRuntime>::NoPermissionToUpdateAnyPost
            );
        });
    }

    #[test]
    fn move_post_should_fail_when_space_none_and_account_is_not_post_owner() {
        ExtBuilder::build_with_post_and_two_spaces().execute_with(|| {
            assert_ok!(_move_post_to_nowhere(POST1));
            assert_noop!(
                _move_post(Some(Origin::signed(ACCOUNT2)), None, None),
                PostsError::<TestRuntime>::NotAPostOwner
            );
        });
    }

    #[test]
    fn should_fail_when_trying_to_move_comment() {
        ExtBuilder::build_with_comment().execute_with(|| {
            assert_ok!(_create_space(None, Some(None), None, None));

            // Comments cannot be moved, they stick to their parent post
            assert_noop!(
                _move_post(None, Some(POST2), None),
                PostsError::<TestRuntime>::CannotUpdateSpaceIdOnComment
            );
        });
    }

    #[test]
    fn update_post_should_work_after_transfer_space_ownership() {
        ExtBuilder::build_with_post().execute_with(|| {
            let post_update = post_update(
                None,
                Some(updated_post_content()),
                Some(true),
            );

            assert_ok!(_transfer_default_space_ownership());

            // Post update with ID 1 should be fine
            assert_ok!(_update_post(None, None, Some(post_update)));
        });
    }

    #[test]
    fn update_any_post_should_work_when_account_has_default_permission() {
        ExtBuilder::build_with_a_few_roles_granted_to_account2(vec![SP::CreatePosts]).execute_with(|| {
            let post_update = post_update(
                None,
                Some(updated_post_content()),
                Some(true),
            );
            assert_ok!(_create_post(
                Some(Origin::signed(ACCOUNT2)),
                None, // SpaceId 1
                None, // RegularPost extension
                None // Default post content
            )); // PostId 1

            // Post update with ID 1 should be fine
            assert_ok!(_update_post(
                None, // From ACCOUNT1 (has default permission to UpdateAnyPosts as SpaceOwner)
                Some(POST1),
                Some(post_update)
            ));
        });
    }

    #[test]
    fn update_any_post_should_work_when_one_of_roles_is_permitted() {
        ExtBuilder::build_with_a_few_roles_granted_to_account2(vec![SP::UpdateAnyPost]).execute_with(|| {
            let post_update = post_update(
                None,
                Some(updated_post_content()),
                Some(true),
            );
            assert_ok!(_create_default_post()); // PostId 1

            // Post update with ID 1 should be fine
            assert_ok!(_update_post(
                Some(Origin::signed(ACCOUNT2)),
                Some(POST1),
                Some(post_update)
            ));
        });
    }

    #[test]
    fn update_post_should_fail_when_no_updates_for_post_provided() {
        ExtBuilder::build_with_post().execute_with(|| {
            // Try to catch an error updating a post with no changes
            assert_noop!(_update_post(None, None, None), PostsError::<TestRuntime>::NoUpdatesForPost);
        });
    }

    #[test]
    fn update_post_should_fail_when_post_not_found() {
        ExtBuilder::build_with_post().execute_with(|| {
            assert_ok!(_create_space(None, Some(Some(b"space2_handle".to_vec())), None, None)); // SpaceId 2

            // Try to catch an error updating a post with wrong post ID
            assert_noop!(_update_post(
                None,
                Some(POST2),
                Some(
                    post_update(
                        // FIXME: when Post's `space_id` update is fully implemented
                        None/*Some(SPACE2)*/,
                        None,
                        Some(true)/*None*/
                    )
                )
            ), PostsError::<TestRuntime>::PostNotFound);
        });
    }

    #[test]
    fn update_post_should_fail_when_account_has_no_permission_to_update_any_post() {
        ExtBuilder::build_with_post().execute_with(|| {
            assert_ok!(_create_space(None, Some(Some(b"space2_handle".to_vec())), None, None)); // SpaceId 2

            // Try to catch an error updating a post with different account
            assert_noop!(_update_post(
                Some(Origin::signed(ACCOUNT2)),
                None,
                Some(
                    post_update(
                        // FIXME: when Post's `space_id` update is fully implemented
                        None/*Some(SPACE2)*/,
                        None,
                        Some(true)/*None*/
                    )
                )
            ), PostsError::<TestRuntime>::NoPermissionToUpdateAnyPost);
        });
    }

    #[test]
    fn update_post_should_fail_when_ipfs_cid_is_invalid() {
        ExtBuilder::build_with_post().execute_with(|| {
            // Try to catch an error updating a post with invalid content
            assert_noop!(_update_post(
                None,
                None,
                Some(
                    post_update(
                        None,
                        Some(invalid_content_ipfs()),
                        None
                    )
                )
            ), UtilsError::<TestRuntime>::InvalidIpfsCid);
        });
    }

    #[test]
    fn update_post_should_fail_when_no_right_permission_in_account_roles() {
        ExtBuilder::build_with_a_few_roles_granted_to_account2(vec![SP::UpdateAnyPost]).execute_with(|| {
            let post_update = post_update(
                None,
                Some(updated_post_content()),
                Some(true),
            );
            assert_ok!(_create_default_post());
            // PostId 1
            assert_ok!(_delete_default_role());

            // Post update with ID 1 should be fine
            assert_noop!(_update_post(
                Some(Origin::signed(ACCOUNT2)),
                Some(POST1),
                Some(post_update)
            ), PostsError::<TestRuntime>::NoPermissionToUpdateAnyPost);
        });
    }

    // TODO: refactor or remove. Deprecated tests
    // Find public post ids tests
    // --------------------------------------------------------------------------------------------
    /*#[test]
    fn find_public_post_ids_in_space_should_work() {
        ExtBuilder::build_with_post().execute_with(|| {
            assert_ok!(_create_post(None, Some(Some(SPACE1)), None, None));

            let post_ids = Posts::find_public_post_ids_in_space(SPACE1, 0, 3);
            assert_eq!(post_ids, vec![POST1, POST2]);
        });
    }

    #[test]
    fn find_public_post_ids_in_space_should_work_with_zero_offset() {
        ExtBuilder::build_with_post().execute_with(|| {
            let post_ids = Posts::find_public_post_ids_in_space(SPACE1, 0, 1);
            assert_eq!(post_ids, vec![POST1]);
        });
    }

    #[test]
    fn find_public_post_ids_in_space_should_work_with_zero_limit() {
        ExtBuilder::build_with_post().execute_with(|| {
            let post_ids = Posts::find_public_post_ids_in_space(SPACE1, 1, 0);
            assert_eq!(post_ids, vec![POST1]);
        });
    }

    #[test]
    fn find_public_post_ids_in_space_should_work_with_zero_offset_and_zero_limit() {
        ExtBuilder::build_with_post().execute_with(|| {
            let post_ids = Posts::find_public_post_ids_in_space(SPACE1, 0, 0);
            assert_eq!(post_ids, vec![]);
        });
    }

    // Find unlisted post ids tests
    // --------------------------------------------------------------------------------------------

    #[test]
    fn find_unlisted_post_ids_in_space_should_work() {
        ExtBuilder::build_with_post().execute_with(|| {
            assert_ok!(_create_post(None, Some(Some(SPACE1)), None, None));
            assert_ok!(
                _update_post(
                    None,
                    None,
                    Some(
                        post_update(
                            None,
                            Some(Content::None),
                            Some(true))
                    )
                )
            );
            assert_ok!(
                _update_post(
                    None,
                    Some(POST2),
                    Some(
                        post_update(
                            None,
                            Some(Content::None),
                            Some(true))
                    )
                )
            );

            let post_ids = Posts::find_unlisted_post_ids_in_space(SPACE1, 0, 3);
            assert_eq!(post_ids, vec![POST1, POST2]);
        });
    }

    #[test]
    fn find_unlisted_post_ids_in_space_should_work_with_zero_offset() {
        ExtBuilder::build_with_post().execute_with(|| {
            assert_ok!(
                _update_post(
                    None,
                    None,
                    Some(
                        post_update(
                            None,
                            Some(Content::None),
                            Some(true))
                    )
                )
            );

            let post_ids = Posts::find_unlisted_post_ids_in_space(SPACE1, 0, 1);
            assert_eq!(post_ids, vec![POST1]);
        });
    }

    #[test]
    fn find_unlisted_post_ids_in_space_should_work_with_zero_limit() {
        ExtBuilder::build_with_post().execute_with(|| {
            assert_ok!(
                _update_post(
                    None,
                    None,
                    Some(
                        post_update(
                            None,
                            Some(Content::None),
                            Some(true))
                    )
                )
            );

            let post_ids = Posts::find_unlisted_post_ids_in_space(SPACE1, 1, 0);
            assert_eq!(post_ids, vec![POST1]);
        });
    }

    #[test]
    fn find_unlisted_post_ids_in_space_should_work_with_zero_offset_and_zero_limit() {
        ExtBuilder::build_with_post().execute_with(|| {
            assert_ok!(
                _update_post(
                    None,
                    None,
                    Some(
                        post_update(
                            None,
                            Some(Content::None),
                            Some(true))
                    )
                )
            );

            let post_ids = Posts::find_unlisted_post_ids_in_space(SPACE1, 0, 0);
            assert_eq!(post_ids, vec![]);
        });
    }*/
    // --------------------------------------------------------------------------------------------

    // Comment tests
    #[test]
    fn create_comment_should_work() {
        ExtBuilder::build_with_post().execute_with(|| {
            assert_ok!(_create_default_comment()); // PostId 2 by ACCOUNT1 which is permitted by default

            // Check storages
            let root_post = Posts::post_by_id(POST1).unwrap();
            assert_eq!(Posts::reply_ids_by_post_id(POST1), vec![POST2]);
            assert_eq!(root_post.replies_count, 1);
            assert_eq!(root_post.hidden_replies_count, 0);

            // Check whether data stored correctly
            let comment = Posts::post_by_id(POST2).unwrap();
            let comment_ext = comment.get_comment_ext().unwrap();

            assert!(comment_ext.parent_id.is_none());
            assert_eq!(comment_ext.root_post_id, POST1);
            assert_eq!(comment.created.account, ACCOUNT1);
            assert!(comment.updated.is_none());
            assert_eq!(comment.content, comment_content_ipfs());
            assert_eq!(comment.replies_count, 0);
            assert_eq!(comment.hidden_replies_count, 0);
            assert_eq!(comment.shares_count, 0);
            assert_eq!(comment.upvotes_count, 0);
            assert_eq!(comment.downvotes_count, 0);

            assert!(PostHistory::edit_history(POST2).is_empty());
        });
    }

    #[test]
    fn create_comment_should_work_when_comment_has_parents() {
        ExtBuilder::build_with_comment().execute_with(|| {
            let first_comment_id: PostId = 2;
            let penultimate_comment_id: PostId = 8;
            let last_comment_id: PostId = 9;

            for parent_id in first_comment_id..last_comment_id as PostId {
                // last created = `last_comment_id`; last parent = `penultimate_comment_id`
                assert_ok!(_create_comment(None, None, Some(Some(parent_id)), None));
            }

            for comment_id in first_comment_id..penultimate_comment_id as PostId {
                let comment = Posts::post_by_id(comment_id).unwrap();
                let replies_should_be = last_comment_id - comment_id;
                assert_eq!(comment.replies_count, replies_should_be as u16);
                assert_eq!(Posts::reply_ids_by_post_id(comment_id), vec![comment_id + 1]);

                assert_eq!(comment.hidden_replies_count, 0);
            }

            let last_comment = Posts::post_by_id(last_comment_id).unwrap();
            assert_eq!(last_comment.replies_count, 0);
            assert!(Posts::reply_ids_by_post_id(last_comment_id).is_empty());

            assert_eq!(last_comment.hidden_replies_count, 0);
        });
    }

    #[test]
    fn create_comment_should_fail_when_post_not_found() {
        ExtBuilder::build().execute_with(|| {
            // Try to catch an error creating a comment with wrong post
            assert_noop!(_create_default_comment(), PostsError::<TestRuntime>::PostNotFound);
        });
    }

    #[test]
    fn create_comment_should_fail_when_parent_comment_is_unknown() {
        ExtBuilder::build_with_post().execute_with(|| {
            // Try to catch an error creating a comment with wrong parent
            assert_noop!(_create_comment(
                None,
                None,
                Some(Some(POST2)),
                None
            ), PostsError::<TestRuntime>::UnknownParentComment);
        });
    }

    #[test]
    fn create_comment_should_fail_when_ipfs_cid_is_invalid() {
        ExtBuilder::build_with_post().execute_with(|| {
            // Try to catch an error creating a comment with wrong parent
            assert_noop!(_create_comment(
                None,
                None,
                None,
                Some(invalid_content_ipfs())
            ), UtilsError::<TestRuntime>::InvalidIpfsCid);
        });
    }

    #[test]
    fn create_comment_should_fail_when_trying_to_create_in_hidden_space_scope() {
        ExtBuilder::build_with_post().execute_with(|| {
            assert_ok!(_update_space(
                None,
                None,
                Some(space_update(None, None, Some(true)))
            ));

            assert_noop!(_create_default_comment(), PostsError::<TestRuntime>::CannotCreateInHiddenScope);
        });
    }

    #[test]
    fn create_comment_should_fail_when_trying_create_in_hidden_post_scope() {
        ExtBuilder::build_with_post().execute_with(|| {
            assert_ok!(_update_post(
                None,
                None,
                Some(post_update(None, None, Some(true)))
            ));

            assert_noop!(_create_default_comment(), PostsError::<TestRuntime>::CannotCreateInHiddenScope);
        });
    }

    #[test]
    fn create_comment_should_fail_when_max_comment_depth_reached() {
        ExtBuilder::build_with_post().execute_with(|| {
            assert_ok!(_create_comment(None, None, Some(None), None)); // PostId 2

            for parent_id in 2..11_u64 {
                assert_ok!(_create_comment(None, None, Some(Some(parent_id)), None)); // PostId N (last = 10)
            }

            // Some(Some(11)) - here is parent_id 11 of type PostId
            assert_noop!(_create_comment(
                None,
                None,
                Some(Some(11)),
                None
            ), PostsError::<TestRuntime>::MaxCommentDepthReached);
        });
    }

    #[test]
    fn update_comment_should_work() {
        ExtBuilder::build_with_comment().execute_with(|| {
            // Post update with ID 1 should be fine
            assert_ok!(_update_comment(None, None, None));

            // Check whether post updates correctly
            let comment = Posts::post_by_id(POST2).unwrap();
            assert_eq!(comment.content, reply_content_ipfs());

            // Check whether history recorded correctly
            assert_eq!(PostHistory::edit_history(POST2)[0].old_data.content, Some(comment_content_ipfs()));
        });
    }

    #[test]
    fn update_comment_hidden_should_work_when_comment_has_parents() {
        ExtBuilder::build_with_comment().execute_with(|| {
            let first_comment_id: PostId = 2;
            let penultimate_comment_id: PostId = 8;
            let last_comment_id: PostId = 9;

            for parent_id in first_comment_id..last_comment_id as PostId {
                // last created = `last_comment_id`; last parent = `penultimate_comment_id`
                assert_ok!(_create_comment(None, None, Some(Some(parent_id)), None));
            }

            assert_ok!(_update_comment(
                None,
                Some(last_comment_id),
                Some(post_update(
                    None,
                    None,
                    Some(true) // make comment hidden
                ))
            ));

            for comment_id in first_comment_id..penultimate_comment_id as PostId {
                let comment = Posts::post_by_id(comment_id).unwrap();
                assert_eq!(comment.hidden_replies_count, 1);
            }
            let last_comment = Posts::post_by_id(last_comment_id).unwrap();
            assert_eq!(last_comment.hidden_replies_count, 0);
        });
    }

    #[test]
    // `PostNotFound` here: Post with Comment extension. Means that comment wasn't found.
    fn update_comment_should_fail_when_post_not_found() {
        ExtBuilder::build().execute_with(|| {
            // Try to catch an error updating a comment with wrong PostId
            assert_noop!(_update_comment(None, None, None), PostsError::<TestRuntime>::PostNotFound);
        });
    }

    #[test]
    fn update_comment_should_fail_when_account_is_not_a_comment_author() {
        ExtBuilder::build_with_comment().execute_with(|| {
            // Try to catch an error updating a comment with wrong Account
            assert_noop!(_update_comment(
                Some(Origin::signed(ACCOUNT2)),
                None,
                None
            ), PostsError::<TestRuntime>::NotACommentAuthor);
        });
    }

    #[test]
    fn update_comment_should_fail_when_ipfs_cid_is_invalid() {
        ExtBuilder::build_with_comment().execute_with(|| {
            // Try to catch an error updating a comment with invalid content
            assert_noop!(_update_comment(
                None,
                None,
                Some(
                    post_update(
                        None,
                        Some(invalid_content_ipfs()),
                        None
                    )
                )
            ), UtilsError::<TestRuntime>::InvalidIpfsCid);
        });
    }

    // Reaction tests
    #[test]
    fn create_post_reaction_should_work_upvote() {
        ExtBuilder::build_with_post().execute_with(|| {
            assert_ok!(_create_post_reaction(
                Some(Origin::signed(ACCOUNT2)),
                None,
                None
            )); // ReactionId 1 by ACCOUNT2 which is permitted by default

            // Check storages
            assert_eq!(Reactions::reaction_ids_by_post_id(POST1), vec![REACTION1]);
            assert_eq!(Reactions::next_reaction_id(), REACTION2);

            // Check post reaction counters
            let post = Posts::post_by_id(POST1).unwrap();
            assert_eq!(post.upvotes_count, 1);
            assert_eq!(post.downvotes_count, 0);

            // Check whether data stored correctly
            let reaction = Reactions::reaction_by_id(REACTION1).unwrap();
            assert_eq!(reaction.created.account, ACCOUNT2);
            assert_eq!(reaction.kind, reaction_upvote());
        });
    }

    #[test]
    fn create_post_reaction_should_work_downvote() {
        ExtBuilder::build_with_post().execute_with(|| {
            assert_ok!(_create_post_reaction(
                Some(Origin::signed(ACCOUNT2)),
                None,
                Some(reaction_downvote())
            )); // ReactionId 1 by ACCOUNT2 which is permitted by default

            // Check storages
            assert_eq!(Reactions::reaction_ids_by_post_id(POST1), vec![REACTION1]);
            assert_eq!(Reactions::next_reaction_id(), REACTION2);

            // Check post reaction counters
            let post = Posts::post_by_id(POST1).unwrap();
            assert_eq!(post.upvotes_count, 0);
            assert_eq!(post.downvotes_count, 1);

            // Check whether data stored correctly
            let reaction = Reactions::reaction_by_id(REACTION1).unwrap();
            assert_eq!(reaction.created.account, ACCOUNT2);
            assert_eq!(reaction.kind, reaction_downvote());
        });
    }

    #[test]
    fn create_post_reaction_should_fail_when_account_has_already_reacted() {
        ExtBuilder::build_with_reacted_post_and_two_spaces().execute_with(|| {
            // Try to catch an error creating reaction by the same account
            assert_noop!(_create_default_post_reaction(), ReactionsError::<TestRuntime>::AccountAlreadyReacted);
        });
    }

    #[test]
    fn create_post_reaction_should_fail_when_post_not_found() {
        ExtBuilder::build().execute_with(|| {
            // Try to catch an error creating reaction by the same account
            assert_noop!(_create_default_post_reaction(), PostsError::<TestRuntime>::PostNotFound);
        });
    }

    #[test]
    fn create_post_reaction_should_fail_when_trying_to_react_in_hidden_space() {
        ExtBuilder::build_with_post().execute_with(|| {

            // Hide the space
            assert_ok!(_update_space(
                None,
                None,
                Some(space_update(None, None, Some(true)))
            ));

            assert_noop!(_create_default_post_reaction(), ReactionsError::<TestRuntime>::CannotReactWhenSpaceHidden);
        });
    }

    #[test]
    fn create_post_reaction_should_fail_when_trying_to_react_on_hidden_post() {
        ExtBuilder::build_with_post().execute_with(|| {

            // Hide the post
            assert_ok!(_update_post(
                None,
                None,
                Some(post_update(None, None, Some(true)))
            ));

            assert_noop!(_create_default_post_reaction(), ReactionsError::<TestRuntime>::CannotReactWhenPostHidden);
        });
    }

// Shares tests

    #[test]
    fn share_post_should_work() {
        ExtBuilder::build_with_post().execute_with(|| {
            assert_ok!(_create_space(
                Some(Origin::signed(ACCOUNT2)),
                Some(Some(b"space2_handle".to_vec())),
                None,
                None
            )); // SpaceId 2 by ACCOUNT2

            assert_ok!(_create_post(
                Some(Origin::signed(ACCOUNT2)),
                Some(Some(SPACE2)),
                Some(extension_shared_post(POST1)),
                None
            )); // Share PostId 1 on SpaceId 2 by ACCOUNT2 which is permitted by default in both spaces

            // Check storages
            assert_eq!(Posts::post_ids_by_space_id(SPACE1), vec![POST1]);
            assert_eq!(Posts::post_ids_by_space_id(SPACE2), vec![POST2]);
            assert_eq!(Posts::next_post_id(), POST3);

            assert_eq!(Posts::shared_post_ids_by_original_post_id(POST1), vec![POST2]);

            // Check whether data stored correctly
            assert_eq!(Posts::post_by_id(POST1).unwrap().shares_count, 1);

            let shared_post = Posts::post_by_id(POST2).unwrap();

            assert_eq!(shared_post.space_id, Some(SPACE2));
            assert_eq!(shared_post.created.account, ACCOUNT2);
            assert_eq!(shared_post.extension, extension_shared_post(POST1));
        });
    }

    #[test]
    fn share_post_should_work_when_one_of_roles_is_permitted() {
        ExtBuilder::build_with_a_few_roles_granted_to_account2(vec![SP::CreatePosts]).execute_with(|| {
            assert_ok!(_create_space(
                None, // From ACCOUNT1
                Some(None), // Provided without any handle
                None, // With default space content,
                None
            ));
            // SpaceId 2
            assert_ok!(_create_post(
                None, // From ACCOUNT1
                Some(Some(SPACE2)),
                None, // With RegularPost extension
                None // With default post content
            )); // PostId 1 on SpaceId 2

            assert_ok!(_create_post(
                Some(Origin::signed(ACCOUNT2)),
                Some(Some(SPACE1)),
                Some(extension_shared_post(POST1)),
                None
            )); // Share PostId 1 on SpaceId 1 by ACCOUNT2 which is permitted by RoleId 1 from ext
        });
    }

    #[test]
    fn share_post_should_work_for_share_own_post_in_same_own_space() {
        ExtBuilder::build_with_post().execute_with(|| {
            assert_ok!(_create_post(
                Some(Origin::signed(ACCOUNT1)),
                Some(Some(SPACE1)),
                Some(extension_shared_post(POST1)),
                None
            )); // Share PostId 1

            // Check storages
            assert_eq!(Posts::post_ids_by_space_id(SPACE1), vec![POST1, POST2]);
            assert_eq!(Posts::next_post_id(), POST3);

            assert_eq!(Posts::shared_post_ids_by_original_post_id(POST1), vec![POST2]);

            // Check whether data stored correctly
            assert_eq!(Posts::post_by_id(POST1).unwrap().shares_count, 1);

            let shared_post = Posts::post_by_id(POST2).unwrap();
            assert_eq!(shared_post.space_id, Some(SPACE1));
            assert_eq!(shared_post.created.account, ACCOUNT1);
            assert_eq!(shared_post.extension, extension_shared_post(POST1));
        });
    }

    #[test]
    fn share_post_should_fail_when_original_post_not_found() {
        ExtBuilder::build_with_space().execute_with(|| {
            assert_ok!(_create_space(
                Some(Origin::signed(ACCOUNT2)),
                Some(Some(b"space2_handle".to_vec())),
                None,
                None
            )); // SpaceId 2 by ACCOUNT2

            // Skipped creating PostId 1
            assert_noop!(_create_post(
                Some(Origin::signed(ACCOUNT2)),
                Some(Some(SPACE2)),
                Some(extension_shared_post(POST1)),
                None
            ), PostsError::<TestRuntime>::OriginalPostNotFound);
        });
    }

    #[test]
    fn share_post_should_fail_when_trying_to_share_shared_post() {
        ExtBuilder::build_with_post().execute_with(|| {
            assert_ok!(_create_space(
                Some(Origin::signed(ACCOUNT2)),
                Some(Some(b"space2_handle".to_vec())),
                None,
                None
            )); // SpaceId 2 by ACCOUNT2

            assert_ok!(_create_post(
                Some(Origin::signed(ACCOUNT2)),
                Some(Some(SPACE2)),
                Some(extension_shared_post(POST1)),
                None)
            );

            // Try to share post with extension SharedPost
            assert_noop!(_create_post(
                Some(Origin::signed(ACCOUNT1)),
                Some(Some(SPACE1)),
                Some(extension_shared_post(POST2)),
                None
            ), PostsError::<TestRuntime>::CannotShareSharingPost);
        });
    }

    #[test]
    fn share_post_should_fail_when_account_has_no_permission_to_create_posts_in_new_space() {
        ExtBuilder::build_with_post().execute_with(|| {
            assert_ok!(_create_space(
                Some(Origin::signed(ACCOUNT1)),
                Some(None), // No space_handle provided (ok)
                None, // Default space content,
                None
            )); // SpaceId 2 by ACCOUNT1

            // Try to share post with extension SharedPost
            assert_noop!(_create_post(
                Some(Origin::signed(ACCOUNT2)),
                Some(Some(SPACE2)),
                Some(extension_shared_post(POST1)),
                None
            ), PostsError::<TestRuntime>::NoPermissionToCreatePosts);
        });
    }

    #[test]
    fn share_post_should_fail_when_no_right_permission_in_account_roles() {
        ExtBuilder::build_with_a_few_roles_granted_to_account2(vec![SP::CreatePosts]).execute_with(|| {
            assert_ok!(_create_space(
                None, // From ACCOUNT1
                Some(None), // Provided without any handle
                None, // With default space content
                None
            ));
            // SpaceId 2
            assert_ok!(_create_post(
                None, // From ACCOUNT1
                Some(Some(SPACE2)),
                None, // With RegularPost extension
                None // With default post content
            )); // PostId 1 on SpaceId 2

            assert_ok!(_delete_default_role());

            assert_noop!(_create_post(
                Some(Origin::signed(ACCOUNT2)),
                Some(Some(SPACE1)),
                Some(extension_shared_post(POST1)),
                None
            ), PostsError::<TestRuntime>::NoPermissionToCreatePosts);
        });
    }

// Profiles tests

    #[test]
    fn create_profile_should_work() {
        ExtBuilder::build().execute_with(|| {
            assert_ok!(_create_default_profile()); // AccountId 1

            let profile = Profiles::social_account_by_id(ACCOUNT1).unwrap().profile.unwrap();
            assert_eq!(profile.created.account, ACCOUNT1);
            assert!(profile.updated.is_none());
            assert_eq!(profile.content, profile_content_ipfs());

            assert!(ProfileHistory::edit_history(ACCOUNT1).is_empty());
        });
    }

    #[test]
    fn create_profile_should_fail_when_profile_is_already_created() {
        ExtBuilder::build().execute_with(|| {
            assert_ok!(_create_default_profile());
            // AccountId 1
            assert_noop!(_create_default_profile(), ProfilesError::<TestRuntime>::ProfileAlreadyCreated);
        });
    }

    #[test]
    fn create_profile_should_fail_when_ipfs_cid_is_invalid() {
        ExtBuilder::build().execute_with(|| {
            assert_noop!(_create_profile(
                None,
                Some(invalid_content_ipfs())
            ), UtilsError::<TestRuntime>::InvalidIpfsCid);
        });
    }

    #[test]
    fn update_profile_should_work() {
        ExtBuilder::build().execute_with(|| {
            assert_ok!(_create_default_profile());
            // AccountId 1
            assert_ok!(_update_profile(
                None,
                Some(space_content_ipfs())
            ));

            // Check whether profile updated correctly
            let profile = Profiles::social_account_by_id(ACCOUNT1).unwrap().profile.unwrap();
            assert!(profile.updated.is_some());
            assert_eq!(profile.content, space_content_ipfs());

            // Check whether profile history is written correctly
            let profile_history = ProfileHistory::edit_history(ACCOUNT1)[0].clone();
            assert_eq!(profile_history.old_data.content, Some(profile_content_ipfs()));
        });
    }

    #[test]
    fn update_profile_should_fail_when_social_account_not_found() {
        ExtBuilder::build().execute_with(|| {
            assert_noop!(_update_profile(
                None,
                Some(profile_content_ipfs())
            ), ProfilesError::<TestRuntime>::SocialAccountNotFound);
        });
    }

    #[test]
    fn update_profile_should_fail_when_account_has_no_profile() {
        ExtBuilder::build().execute_with(|| {
            assert_ok!(ProfileFollows::follow_account(Origin::signed(ACCOUNT1), ACCOUNT2));
            assert_noop!(_update_profile(
                None,
                Some(profile_content_ipfs())
            ), ProfilesError::<TestRuntime>::AccountHasNoProfile);
        });
    }

    #[test]
    fn update_profile_should_fail_when_no_updates_for_profile_provided() {
        ExtBuilder::build().execute_with(|| {
            assert_ok!(_create_default_profile());
            // AccountId 1
            assert_noop!(_update_profile(
                None,
                None
            ), ProfilesError::<TestRuntime>::NoUpdatesForProfile);
        });
    }

    #[test]
    fn update_profile_should_fail_when_ipfs_cid_is_invalid() {
        ExtBuilder::build().execute_with(|| {
            assert_ok!(_create_default_profile());
            assert_noop!(_update_profile(
                None,
                Some(invalid_content_ipfs())
            ), UtilsError::<TestRuntime>::InvalidIpfsCid);
        });
    }

// Space following tests

    #[test]
    fn follow_space_should_work() {
        ExtBuilder::build_with_space().execute_with(|| {
            assert_ok!(_default_follow_space()); // Follow SpaceId 1 by ACCOUNT2

            assert_eq!(Spaces::space_by_id(SPACE1).unwrap().followers_count, 2);
            assert_eq!(SpaceFollows::spaces_followed_by_account(ACCOUNT2), vec![SPACE1]);
            assert_eq!(SpaceFollows::space_followers(SPACE1), vec![ACCOUNT1, ACCOUNT2]);
            assert_eq!(SpaceFollows::space_followed_by_account((ACCOUNT2, SPACE1)), true);
        });
    }

    #[test]
    fn follow_space_should_fail_when_space_not_found() {
        ExtBuilder::build().execute_with(|| {
            assert_noop!(_default_follow_space(), SpacesError::<TestRuntime>::SpaceNotFound);
        });
    }

    #[test]
    fn follow_space_should_fail_when_account_is_already_space_follower() {
        ExtBuilder::build_with_space().execute_with(|| {
            assert_ok!(_default_follow_space()); // Follow SpaceId 1 by ACCOUNT2

            assert_noop!(_default_follow_space(), SpaceFollowsError::<TestRuntime>::AlreadySpaceFollower);
        });
    }

    #[test]
    fn follow_space_should_fail_when_trying_to_follow_hidden_space() {
        ExtBuilder::build_with_space().execute_with(|| {
            assert_ok!(_update_space(
                None,
                None,
                Some(space_update(None, None, Some(true)))
            ));

            assert_noop!(_default_follow_space(), SpaceFollowsError::<TestRuntime>::CannotFollowHiddenSpace);
        });
    }

    #[test]
    fn unfollow_space_should_work() {
        ExtBuilder::build_with_space().execute_with(|| {
            assert_ok!(_default_follow_space());
            // Follow SpaceId 1 by ACCOUNT2
            assert_ok!(_default_unfollow_space());

            assert_eq!(Spaces::space_by_id(SPACE1).unwrap().followers_count, 1);
            assert!(SpaceFollows::spaces_followed_by_account(ACCOUNT2).is_empty());
            assert_eq!(SpaceFollows::space_followers(SPACE1), vec![ACCOUNT1]);
        });
    }

    #[test]
    fn unfollow_space_should_fail_when_space_not_found() {
        ExtBuilder::build_with_space_follow_no_space().execute_with(|| {
            assert_noop!(_default_unfollow_space(), SpacesError::<TestRuntime>::SpaceNotFound);
        });
    }

    #[test]
    fn unfollow_space_should_fail_when_account_is_not_space_follower_yet() {
        ExtBuilder::build_with_space().execute_with(|| {
            assert_noop!(_default_unfollow_space(), SpaceFollowsError::<TestRuntime>::NotSpaceFollower);
        });
    }

// Account following tests

    #[test]
    fn follow_account_should_work() {
        ExtBuilder::build().execute_with(|| {
            assert_ok!(_default_follow_account()); // Follow ACCOUNT1 by ACCOUNT2

            assert_eq!(ProfileFollows::accounts_followed_by_account(ACCOUNT2), vec![ACCOUNT1]);
            assert_eq!(ProfileFollows::account_followers(ACCOUNT1), vec![ACCOUNT2]);
            assert_eq!(ProfileFollows::account_followed_by_account((ACCOUNT2, ACCOUNT1)), true);
        });
    }

    #[test]
    fn follow_account_should_fail_when_account_tries_to_follow_themself() {
        ExtBuilder::build().execute_with(|| {
            assert_noop!(_follow_account(
                None,
                Some(ACCOUNT2)
            ), ProfileFollowsError::<TestRuntime>::AccountCannotFollowItself);
        });
    }

    #[test]
    fn follow_account_should_fail_when_account_is_already_following_account() {
        ExtBuilder::build().execute_with(|| {
            assert_ok!(_default_follow_account());

            assert_noop!(_default_follow_account(), ProfileFollowsError::<TestRuntime>::AlreadyAccountFollower);
        });
    }

    #[test]
    fn unfollow_account_should_work() {
        ExtBuilder::build().execute_with(|| {
            assert_ok!(_default_follow_account());
            // Follow ACCOUNT1 by ACCOUNT2
            assert_ok!(_default_unfollow_account());

            assert!(ProfileFollows::accounts_followed_by_account(ACCOUNT2).is_empty());
            assert!(ProfileFollows::account_followers(ACCOUNT1).is_empty());
            assert_eq!(ProfileFollows::account_followed_by_account((ACCOUNT2, ACCOUNT1)), false);
        });
    }

    #[test]
    fn unfollow_account_should_fail_when_account_tries_to_unfollow_themself() {
        ExtBuilder::build().execute_with(|| {
            assert_noop!(_unfollow_account(
                None,
                Some(ACCOUNT2)
            ), ProfileFollowsError::<TestRuntime>::AccountCannotUnfollowItself);
        });
    }

    #[test]
    fn unfollow_account_should_fail_when_account_is_not_following_another_account_yet() {
        ExtBuilder::build().execute_with(|| {
            assert_ok!(_default_follow_account());
            assert_ok!(_default_unfollow_account());

            assert_noop!(_default_unfollow_account(), ProfileFollowsError::<TestRuntime>::NotAccountFollower);
        });
    }

// Transfer ownership tests

    #[test]
    fn transfer_space_ownership_should_work() {
        ExtBuilder::build_with_space().execute_with(|| {
            assert_ok!(_transfer_default_space_ownership()); // Transfer SpaceId 1 owned by ACCOUNT1 to ACCOUNT2

            assert_eq!(SpaceOwnership::pending_space_owner(SPACE1).unwrap(), ACCOUNT2);
        });
    }

    #[test]
    fn transfer_space_ownership_should_fail_when_space_not_found() {
        ExtBuilder::build().execute_with(|| {
            assert_noop!(_transfer_default_space_ownership(), SpacesError::<TestRuntime>::SpaceNotFound);
        });
    }

    #[test]
    fn transfer_space_ownership_should_fail_when_account_is_not_space_owner() {
        ExtBuilder::build_with_space().execute_with(|| {
            assert_noop!(_transfer_space_ownership(
                Some(Origin::signed(ACCOUNT2)),
                None,
                Some(ACCOUNT1)
            ), SpacesError::<TestRuntime>::NotASpaceOwner);
        });
    }

    #[test]
    fn transfer_space_ownership_should_fail_when_trying_to_transfer_to_current_owner() {
        ExtBuilder::build_with_space().execute_with(|| {
            assert_noop!(_transfer_space_ownership(
                Some(Origin::signed(ACCOUNT1)),
                None,
                Some(ACCOUNT1)
            ), SpaceOwnershipError::<TestRuntime>::CannotTranferToCurrentOwner);
        });
    }

    #[test]
    fn accept_pending_ownership_should_work() {
        ExtBuilder::build_with_space().execute_with(|| {
            assert_ok!(_transfer_default_space_ownership());
            // Transfer SpaceId 1 owned by ACCOUNT1 to ACCOUNT2
            assert_ok!(_accept_default_pending_ownership()); // Accepting a transfer from ACCOUNT2
            // Check whether owner was changed
            let space = Spaces::space_by_id(SPACE1).unwrap();
            assert_eq!(space.owner, ACCOUNT2);

            // Check whether storage state is correct
            assert!(SpaceOwnership::pending_space_owner(SPACE1).is_none());
        });
    }

    #[test]
    fn accept_pending_ownership_should_fail_when_space_not_found() {
        ExtBuilder::build_with_pending_ownership_transfer_no_space().execute_with(|| {
            assert_noop!(_accept_default_pending_ownership(), SpacesError::<TestRuntime>::SpaceNotFound);
        });
    }

    #[test]
    fn accept_pending_ownership_should_fail_when_no_pending_transfer_for_space() {
        ExtBuilder::build_with_space().execute_with(|| {
            assert_noop!(_accept_default_pending_ownership(), SpaceOwnershipError::<TestRuntime>::NoPendingTransferOnSpace);
        });
    }

    #[test]
    fn accept_pending_ownership_should_fail_if_origin_is_already_an_owner() {
        ExtBuilder::build_with_space().execute_with(|| {
            assert_ok!(_transfer_default_space_ownership());

            assert_noop!(_accept_pending_ownership(
                Some(Origin::signed(ACCOUNT1)),
                None
            ), SpaceOwnershipError::<TestRuntime>::AlreadyASpaceOwner);
        });
    }

    #[test]
    fn accept_pending_ownership_should_fail_if_origin_is_not_equal_to_pending_account() {
        ExtBuilder::build_with_space().execute_with(|| {
            assert_ok!(_transfer_default_space_ownership());

            assert_noop!(_accept_pending_ownership(
                Some(Origin::signed(ACCOUNT3)),
                None
            ), SpaceOwnershipError::<TestRuntime>::NotAllowedToAcceptOwnershipTransfer);
        });
    }

    #[test]
    fn reject_pending_ownership_should_work() {
        ExtBuilder::build_with_space().execute_with(|| {
            assert_ok!(_transfer_default_space_ownership());
            // Transfer SpaceId 1 owned by ACCOUNT1 to ACCOUNT2
            assert_ok!(_reject_default_pending_ownership()); // Rejecting a transfer from ACCOUNT2

            // Check whether owner was not changed
            let space = Spaces::space_by_id(SPACE1).unwrap();
            assert_eq!(space.owner, ACCOUNT1);

            // Check whether storage state is correct
            assert!(SpaceOwnership::pending_space_owner(SPACE1).is_none());
        });
    }

    #[test]
    fn reject_pending_ownership_should_work_when_proposal_rejected_by_current_space_owner() {
        ExtBuilder::build_with_space().execute_with(|| {
            assert_ok!(_transfer_default_space_ownership());
            // Transfer SpaceId 1 owned by ACCOUNT1 to ACCOUNT2
            assert_ok!(_reject_default_pending_ownership_by_current_owner()); // Rejecting a transfer from ACCOUNT2

            // Check whether owner was not changed
            let space = Spaces::space_by_id(SPACE1).unwrap();
            assert_eq!(space.owner, ACCOUNT1);

            // Check whether storage state is correct
            assert!(SpaceOwnership::pending_space_owner(SPACE1).is_none());
        });
    }

    #[test]
    fn reject_pending_ownership_should_fail_when_space_not_found() {
        ExtBuilder::build_with_pending_ownership_transfer_no_space().execute_with(|| {
            assert_noop!(_reject_default_pending_ownership(), SpacesError::<TestRuntime>::SpaceNotFound);
        });
    }

    #[test]
    fn reject_pending_ownership_should_fail_when_no_pending_transfer_on_space() {
        ExtBuilder::build_with_space().execute_with(|| {
            assert_noop!(_reject_default_pending_ownership(), SpaceOwnershipError::<TestRuntime>::NoPendingTransferOnSpace); // Rejecting a transfer from ACCOUNT2
        });
    }

    #[test]
    fn reject_pending_ownership_should_fail_when_account_is_not_allowed_to_reject() {
        ExtBuilder::build_with_space().execute_with(|| {
            assert_ok!(_transfer_default_space_ownership()); // Transfer SpaceId 1 owned by ACCOUNT1 to ACCOUNT2

            assert_noop!(_reject_pending_ownership(
                Some(Origin::signed(ACCOUNT3)),
                None
            ), SpaceOwnershipError::<TestRuntime>::NotAllowedToRejectOwnershipTransfer); // Rejecting a transfer from ACCOUNT2
        });
    }
}<|MERGE_RESOLUTION|>--- conflicted
+++ resolved
@@ -879,235 +879,6 @@
         )
     }
 
-<<<<<<< HEAD
-=======
-    /* ---------------------------------------------------------------------------------------------- */
-    // Moderation pallet mocks
-    // FIXME: remove when linter error is fixed
-    #[allow(dead_code)]
-    const REPORT1: ReportId = 1;
-
-    pub(crate) fn _report_default_post() -> DispatchResult {
-        _report_entity(None, None, None, None)
-    }
-
-    pub(crate) fn _report_entity(
-        origin: Option<Origin>,
-        entity: Option<EntityId<AccountId>>,
-        scope: Option<SpaceId>,
-        reason: Option<Content>,
-    ) -> DispatchResult {
-        Moderation::report_entity(
-            origin.unwrap_or_else(|| Origin::signed(ACCOUNT1)),
-            entity.unwrap_or(EntityId::Post(POST1)),
-            scope.unwrap_or(SPACE1),
-            reason.unwrap_or_else(valid_content_ipfs),
-        )
-    }
-
-    pub(crate) fn _suggest_entity_status(
-        origin: Option<Origin>,
-        entity: Option<EntityId<AccountId>>,
-        scope: Option<SpaceId>,
-        status: Option<Option<EntityStatus>>,
-        report_id_opt: Option<Option<ReportId>>,
-    ) -> DispatchResult {
-        Moderation::suggest_entity_status(
-            origin.unwrap_or_else(|| Origin::signed(ACCOUNT1)),
-            entity.unwrap_or(EntityId::Post(POST1)),
-            scope.unwrap_or(SPACE1),
-            status.unwrap_or(Some(EntityStatus::Blocked)),
-            report_id_opt.unwrap_or(Some(REPORT1)),
-        )
-    }
-
-    pub(crate) fn _update_entity_status(
-        origin: Option<Origin>,
-        entity: Option<EntityId<AccountId>>,
-        scope: Option<SpaceId>,
-        status_opt: Option<Option<EntityStatus>>,
-    ) -> DispatchResult {
-        Moderation::update_entity_status(
-            origin.unwrap_or_else(|| Origin::signed(ACCOUNT1)),
-            entity.unwrap_or(EntityId::Post(POST1)),
-            scope.unwrap_or(SPACE1),
-            status_opt.unwrap_or(Some(EntityStatus::Allowed)),
-        )
-    }
-
-    pub(crate) fn _delete_entity_status(
-        origin: Option<Origin>,
-        entity: Option<EntityId<AccountId>>,
-        scope: Option<SpaceId>,
-    ) -> DispatchResult {
-        Moderation::delete_entity_status(
-            origin.unwrap_or_else(|| Origin::signed(ACCOUNT1)),
-            entity.unwrap_or(EntityId::Post(POST1)),
-            scope.unwrap_or(SPACE1),
-        )
-    }
-
-    /*------------------------------------------------------------------------------------------------*/
-    // Moderation tests
-
-    fn block_account_in_space_1() {
-        assert_ok!(
-            _update_entity_status(
-                None,
-                Some(EntityId::Account(ACCOUNT1)),
-                Some(SPACE1),
-                Some(Some(EntityStatus::Blocked))
-            )
-        );
-    }
-
-    fn block_content_in_space_1() {
-        assert_ok!(
-            _update_entity_status(
-                None,
-                Some(EntityId::Content(valid_content_ipfs())),
-                Some(SPACE1),
-                Some(Some(EntityStatus::Blocked))
-            )
-        );
-    }
-
-    #[test]
-    fn create_subspace_should_fail_when_content_is_blocked() {
-        ExtBuilder::build_with_post().execute_with(|| {
-            block_content_in_space_1();
-            assert_noop!(
-                _create_subspace(
-                    None,
-                    Some(Some(SPACE1)),
-                    None,
-                    Some(valid_content_ipfs()),
-                    None,
-                ), UtilsError::<TestRuntime>::ContentIsBlocked
-            );
-        });
-    }
-
-    #[test]
-    fn create_subspace_should_fail_when_account_is_blocked() {
-        ExtBuilder::build_with_post().execute_with(|| {
-            block_account_in_space_1();
-            assert_noop!(
-                _create_subspace(
-                    None,
-                    Some(Some(SPACE1)),
-                    Some(Some(space_handle_2())),
-                    None,
-                    None,
-                ), UtilsError::<TestRuntime>::AccountIsBlocked
-            );
-        });
-    }
-
-    #[test]
-    fn update_space_should_fail_when_account_is_blocked() {
-        ExtBuilder::build_with_post().execute_with(|| {
-            block_account_in_space_1();
-            assert_noop!(
-                _update_space(
-                    None,
-                    None,
-                    Some(update_for_space_handle(Some(space_handle_2())))
-                ), UtilsError::<TestRuntime>::AccountIsBlocked
-            );
-        });
-    }
-
-    #[test]
-    fn update_space_should_fail_when_content_is_blocked() {
-        ExtBuilder::build_with_post().execute_with(|| {
-            block_content_in_space_1();
-            assert_noop!(
-                _update_space(
-                    None,
-                    None,
-                    Some(space_update(
-                        None,
-                        Some(valid_content_ipfs()),
-                        None
-                    ))
-                ),
-                UtilsError::<TestRuntime>::ContentIsBlocked
-            );
-        });
-    }
-
-    #[test]
-    fn create_post_should_fail_when_content_is_blocked() {
-        ExtBuilder::build_with_post().execute_with(|| {
-            block_content_in_space_1();
-            assert_noop!(
-                _create_post(
-                    None,
-                    None,
-                    None,
-                    Some(valid_content_ipfs()),
-                ), UtilsError::<TestRuntime>::ContentIsBlocked
-            );
-        });
-    }
-
-    #[test]
-    fn create_post_should_fail_when_account_is_blocked() {
-        ExtBuilder::build_with_post().execute_with(|| {
-            block_account_in_space_1();
-            assert_noop!(
-                _create_post(
-                    None,
-                    None,
-                    None,
-                    Some(valid_content_ipfs()),
-                ), UtilsError::<TestRuntime>::AccountIsBlocked
-            );
-        });
-    }
-
-    #[test]
-    fn update_post_should_fail_when_content_is_blocked() {
-        ExtBuilder::build_with_post().execute_with(|| {
-            block_content_in_space_1();
-            assert_noop!(
-                _update_post(
-                    None, // From ACCOUNT1 (has default permission to UpdateOwnPosts)
-                    None,
-                    Some(
-                        post_update(
-                            None,
-                            Some(valid_content_ipfs()),
-                            Some(true)
-                        )
-                    )
-                ), UtilsError::<TestRuntime>::ContentIsBlocked
-            );
-        });
-    }
-
-    #[test]
-    fn update_post_should_fail_when_account_is_blocked() {
-        ExtBuilder::build_with_post().execute_with(|| {
-            block_account_in_space_1();
-            assert_noop!(
-                _update_post(
-                    None, // From ACCOUNT1 (has default permission to UpdateOwnPosts)
-                    None,
-                    Some(
-                        post_update(
-                            None,
-                            Some(valid_content_ipfs()),
-                            Some(true)
-                        )
-                    )
-                ), UtilsError::<TestRuntime>::AccountIsBlocked
-            );
-        });
-    }
-
->>>>>>> 5c621976
     // FIXME: uncomment when `update_post` will be able to move post from one space to another
     /*
     #[test]
