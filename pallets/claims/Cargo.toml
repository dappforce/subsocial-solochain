[package]
name = 'pallet-claims'
version = '0.7.0'
authors = ['DappForce <dappforce@pm.me>']
edition = '2018'
license = 'GPL-3.0-only'
homepage = 'https://subsocial.network'
repository = 'https://github.com/dappforce/dappforce-subsocial-node'
description = 'Integration tests'
keywords = ['blockchain', 'cryptocurrency', 'social-network', 'news-feed', 'marketplace']
categories = ['cryptography::cryptocurrencies']

[features]
default = ['std']
std = [
    'codec/std',
    'sp-io/std',
    'sp-runtime/std',
    'sp-std/std',
    'pallet-balances/std',
    'pallet-timestamp/std',
    'frame-support/std',
    'frame-system/std',
    'pallet-utils/std',
]

[dependencies]
codec = { package = 'parity-scale-codec', version = '2.0.0', default-features = false, features = ['derive'] }

frame-support = { default-features = false, version = '3.0.0' }
frame-system = { default-features = false, version = '3.0.0' }
pallet-balances = { default-features = false, version = '3.0.0' }
pallet-timestamp = { default-features = false, version = '3.0.0' }
sp-io = { default-features = false, version = '3.0.0' }
sp-runtime = { default-features = false, version = '3.0.0' }
sp-std = { default-features = false, version = '3.0.0' }
pallet-utils = { default-features = false, path = '../utils' }

[dev-dependencies]
serde = { version = '1.0.119' }
<<<<<<< HEAD

=======
>>>>>>> f8fc4047
sp-core = { default-features = false, version = '3.0.0' }<|MERGE_RESOLUTION|>--- conflicted
+++ resolved
@@ -38,8 +38,4 @@
 
 [dev-dependencies]
 serde = { version = '1.0.119' }
-<<<<<<< HEAD
-
-=======
->>>>>>> f8fc4047
 sp-core = { default-features = false, version = '3.0.0' }