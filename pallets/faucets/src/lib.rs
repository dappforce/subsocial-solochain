//! # Faucets Module
//!
//! The Faucets module allows a root key (sudo) to add accounts (faucets) that are eligible
//! to drip free tokens to other accounts (recipients).
//! 
//! Currently, only sudo account can add, update and remove faucets.
//! But this can be changed in the future to allow anyone else
//! to set up new faucets for their needs.
//!
//! This would allow each space to create its own faucet(s) and distribute its tokens to its 
//! members based on a set of conditions the space decides suits the needs of its community.

#![cfg_attr(not(feature = "std"), no_std)]

use codec::{Decode, Encode};
use frame_support::{
    decl_error, decl_event, decl_module, decl_storage,
    dispatch::{DispatchError, DispatchResult, DispatchResultWithPostInfo},
    ensure,
    traits::{Currency, ExistenceRequirement},
    weights::{Weight, Pays},
};
use frame_system::{self as system, ensure_root, ensure_signed};
use sp_runtime::RuntimeDebug;
use sp_runtime::traits::{Saturating, Zero};
use sp_std::{
    collections::btree_set::BTreeSet,
    prelude::*,
};

#[cfg(test)]
mod mock;

#[cfg(test)]
mod tests;
mod benchmarking;
pub mod weights;

#[derive(Encode, Decode, Clone, Eq, PartialEq, RuntimeDebug)]
pub struct Faucet<T: Config> {

    // Settings
    pub enabled: bool,
    pub period: T::BlockNumber,
    pub period_limit: BalanceOf<T>,
    pub drip_limit: BalanceOf<T>,

    // State
    pub next_period_at: T::BlockNumber,
    pub dripped_in_current_period: BalanceOf<T>,
}

#[derive(Encode, Decode, Clone, Eq, PartialEq, RuntimeDebug)]
pub struct FaucetUpdate<BlockNumber, Balance> {
    pub enabled: Option<bool>,
    pub period: Option<BlockNumber>,
    pub period_limit: Option<Balance>,
    pub drip_limit: Option<Balance>,
}

type BalanceOf<T> = <<T as Config>::Currency as Currency<<T as system::Config>::AccountId>>::Balance;

pub trait WeightInfo {
    fn add_faucet() -> Weight;
    fn update_faucet() -> Weight;
    fn remove_faucets() -> Weight;
    fn drip() -> Weight;
}

/// The pallet's configuration trait.
<<<<<<< HEAD
pub trait Trait: system::Trait
    + pallet_balances::Trait
{
=======
pub trait Config: system::Config {
>>>>>>> 1f4e3eb1

    /// The overarching event type.
    type Event: From<Event<Self>> + Into<<Self as system::Config>::Event>;

    type Currency: Currency<Self::AccountId>;

    type WeightInfo: WeightInfo;
}

decl_storage! {
    trait Store for Module<T: Config> as FaucetsModule {

        /// Get a faucet data by its account id.
        pub FaucetByAccount get(fn faucet_by_account):
            map hasher(twox_64_concat) T::AccountId // Faucet account
            => Option<Faucet<T>>;
    }
}

decl_event!(
    pub enum Event<T> where
        AccountId = <T as system::Config>::AccountId,
        Balance = BalanceOf<T>
    {
        FaucetAdded(AccountId),
        FaucetUpdated(AccountId),
        FaucetsRemoved(Vec<AccountId>),
        Dripped(
            AccountId, // Faucet account
            AccountId, // Recipient account
            Balance    // Amount dripped
        ),
    }
);

decl_error! {
    pub enum Error for Module<T: Config> {
        FaucetNotFound,
        FaucetAlreadyAdded,
        NoFreeBalanceOnFaucet,
        NotEnoughFreeBalanceOnFaucet,
        NoFaucetsProvided,
        NoUpdatesProvided,
        NothingToUpdate,
        FaucetDisabled,
        NotFaucetOwner,
        RecipientEqualsFaucet,
        DripLimitCannotExceedPeriodLimit,

        ZeroPeriodProvided,
        ZeroPeriodLimitProvided,
        ZeroDripLimitProvided,
        ZeroDripAmountProvided,

        PeriodLimitReached,
        DripLimitReached,
    }
}

decl_module! {
    pub struct Module<T: Config> for enum Call where origin: T::Origin {
        // Initializing errors
        type Error = Error<T>;

        // Initializing events
        fn deposit_event() = default;

        #[weight = <T as Trait>::WeightInfo::add_faucet()]
        pub fn add_faucet(
            origin,
            faucet: T::AccountId,
            period: T::BlockNumber,
            period_limit: BalanceOf<T>,
            drip_limit: BalanceOf<T>,
        ) -> DispatchResult {

            ensure_root(origin)?;

            Self::ensure_period_not_zero(period)?;
            Self::ensure_period_limit_not_zero(period_limit)?;
            Self::ensure_drip_limit_not_zero(drip_limit)?;
            Self::ensure_drip_limit_lte_period_limit(drip_limit, period_limit)?;

            ensure!(
                Self::faucet_by_account(&faucet).is_none(),
                Error::<T>::FaucetAlreadyAdded
            );

            ensure!(
                T::Currency::free_balance(&faucet) >=
                T::Currency::minimum_balance(),
                Error::<T>::NoFreeBalanceOnFaucet
            );

            let new_faucet = Faucet::<T>::new(
                period,
                period_limit,
                drip_limit
            );

            FaucetByAccount::<T>::insert(faucet.clone(), new_faucet);
            Self::deposit_event(RawEvent::FaucetAdded(faucet));
            Ok(())
        }

        #[weight = <T as Trait>::WeightInfo::update_faucet()]
        pub fn update_faucet(
            origin,
            faucet: T::AccountId,
            update: FaucetUpdate<T::BlockNumber, BalanceOf<T>>
        ) -> DispatchResult {

            ensure_root(origin)?;

            let has_updates =
                update.enabled.is_some() ||
                update.period.is_some() ||
                update.period_limit.is_some() ||
                update.drip_limit.is_some();

            ensure!(has_updates, Error::<T>::NoUpdatesProvided);

            let mut settings = Self::require_faucet(&faucet)?;

            // `true` if there is at least one updated field.
            let mut should_update = false;

            if let Some(enabled) = update.enabled {
                if enabled != settings.enabled {
                    settings.enabled = enabled;
                    should_update = true;
                }
            }

            if let Some(period) = update.period {
                Self::ensure_period_not_zero(period)?;

                if period != settings.period {
                    settings.period = period;
                    should_update = true;
                }
            }

            if let Some(period_limit) = update.period_limit {
                Self::ensure_period_limit_not_zero(period_limit)?;

                if period_limit != settings.period_limit {
                    Self::ensure_drip_limit_lte_period_limit(settings.drip_limit, period_limit)?;

                    settings.period_limit = period_limit;
                    should_update = true;
                }
            }

            if let Some(drip_limit) = update.drip_limit {
                Self::ensure_drip_limit_not_zero(drip_limit)?;

                if drip_limit != settings.drip_limit {
                    Self::ensure_drip_limit_lte_period_limit(drip_limit, settings.period_limit)?;

                    settings.drip_limit = drip_limit;
                    should_update = true;
                }
            }

            ensure!(should_update, Error::<T>::NothingToUpdate);

            FaucetByAccount::<T>::insert(faucet.clone(), settings);
            Self::deposit_event(RawEvent::FaucetUpdated(faucet));
            Ok(())
        }

        #[weight = <T as Trait>::WeightInfo::remove_faucets()]
        pub fn remove_faucets(
            origin,
            faucets: Vec<T::AccountId>
        ) -> DispatchResult {

            ensure_root(origin)?;

            ensure!(!faucets.len().is_zero(), Error::<T>::NoFaucetsProvided);

            let unique_faucets = faucets.iter().collect::<BTreeSet<_>>();
            for faucet in unique_faucets.iter() {
                FaucetByAccount::<T>::remove(faucet);
            }

            Self::deposit_event(RawEvent::FaucetsRemoved(faucets));
            Ok(())
        }

<<<<<<< HEAD
        #[weight = (
            <T as Trait>::WeightInfo::drip(),
            
            // TODO Replace with Ok(Pays::No.into())
            // See https://github.com/substrate-developer-hub/substrate-node-template/commit/6546b15634bf088e8faee806b5cf266621412889#diff-657cb55f3d39058f730b46f7c84f90698ad43b3ab5c1aa8789a435a230c77f19R106
            Pays::No
        )]
=======
        #[weight = 50_000 + T::DbWeight::get().reads_writes(3, 1)]
>>>>>>> 1f4e3eb1
        pub fn drip(
            origin, // Should be a faucet account
            recipient: T::AccountId,
            amount: BalanceOf<T>,
        ) -> DispatchResultWithPostInfo {
            let faucet = ensure_signed(origin)?;

            // Validate input values
            ensure!(faucet != recipient, Error::<T>::RecipientEqualsFaucet);
            ensure!(amount > Zero::zero(), Error::<T>::ZeroDripAmountProvided);

            let mut settings = Self::require_faucet(&faucet)?;
            ensure!(settings.enabled, Error::<T>::FaucetDisabled);
            ensure!(amount <= settings.drip_limit, Error::<T>::DripLimitReached);

            let faucet_balance = T::Currency::free_balance(&faucet);
            ensure!(amount <= faucet_balance, Error::<T>::NotEnoughFreeBalanceOnFaucet);

            let current_block = <system::Module<T>>::block_number();

            if settings.next_period_at <= current_block {
                // Move to the next period and reset the period stats
                settings.next_period_at = current_block.saturating_add(settings.period);
                settings.dripped_in_current_period = Zero::zero();
            }

            // Calculate have many tokens still can be dripped in the current period
            let tokens_left_in_current_period = settings.period_limit
                .saturating_sub(settings.dripped_in_current_period);

            ensure!(amount <= tokens_left_in_current_period, Error::<T>::PeriodLimitReached);

            T::Currency::transfer(
                &faucet,
                &recipient,
                amount,
                ExistenceRequirement::KeepAlive
            )?;

            settings.dripped_in_current_period = amount
                .saturating_add(settings.dripped_in_current_period);

            FaucetByAccount::<T>::insert(&faucet, settings);

            Self::deposit_event(RawEvent::Dripped(faucet, recipient, amount));
            Ok(Pays::No.into())
        }
    }
}

impl<T: Config> Module<T> {

    pub fn require_faucet(faucet: &T::AccountId) -> Result<Faucet<T>, DispatchError> {
        Ok(Self::faucet_by_account(faucet).ok_or(Error::<T>::FaucetNotFound)?)
    }

    fn ensure_period_not_zero(period: T::BlockNumber) -> DispatchResult {
        ensure!(period > Zero::zero(), Error::<T>::ZeroPeriodProvided);
        Ok(())
    }

    fn ensure_period_limit_not_zero(period_limit: BalanceOf<T>) -> DispatchResult {
        ensure!(period_limit > Zero::zero(), Error::<T>::ZeroPeriodLimitProvided);
        Ok(())
    }

    fn ensure_drip_limit_not_zero(drip_limit: BalanceOf<T>) -> DispatchResult {
        ensure!(drip_limit > Zero::zero(), Error::<T>::ZeroDripLimitProvided);
        Ok(())
    }

    fn ensure_drip_limit_lte_period_limit(drip_limit: BalanceOf<T>, period_limit: BalanceOf<T>) -> DispatchResult {
        ensure!(drip_limit <= period_limit, Error::<T>::DripLimitCannotExceedPeriodLimit);
        Ok(())
    }
}

impl<T: Config> Faucet<T> {

    pub fn new(
        period: T::BlockNumber,
        period_limit: BalanceOf<T>,
        drip_limit: BalanceOf<T>,
    ) -> Self {
        Self {
            enabled: true,
            period,
            period_limit,
            drip_limit,

            next_period_at: Zero::zero(),
            dripped_in_current_period: Zero::zero(),
        }
    }
}<|MERGE_RESOLUTION|>--- conflicted
+++ resolved
@@ -68,13 +68,7 @@
 }
 
 /// The pallet's configuration trait.
-<<<<<<< HEAD
-pub trait Trait: system::Trait
-    + pallet_balances::Trait
-{
-=======
 pub trait Config: system::Config {
->>>>>>> 1f4e3eb1
 
     /// The overarching event type.
     type Event: From<Event<Self>> + Into<<Self as system::Config>::Event>;
@@ -266,17 +260,7 @@
             Ok(())
         }
 
-<<<<<<< HEAD
-        #[weight = (
-            <T as Trait>::WeightInfo::drip(),
-            
-            // TODO Replace with Ok(Pays::No.into())
-            // See https://github.com/substrate-developer-hub/substrate-node-template/commit/6546b15634bf088e8faee806b5cf266621412889#diff-657cb55f3d39058f730b46f7c84f90698ad43b3ab5c1aa8789a435a230c77f19R106
-            Pays::No
-        )]
-=======
-        #[weight = 50_000 + T::DbWeight::get().reads_writes(3, 1)]
->>>>>>> 1f4e3eb1
+        #[weight = <T as Trait>::WeightInfo::drip()]
         pub fn drip(
             origin, // Should be a faucet account
             recipient: T::AccountId,
