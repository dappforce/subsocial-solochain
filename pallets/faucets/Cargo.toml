--- conflicted
+++ resolved
@@ -27,21 +27,11 @@
     'pallet-utils/std',
 ]
 
-<<<<<<< HEAD
 runtime-benchmarks = [
     "frame-benchmarking",
     "frame-support/runtime-benchmarks",
     "frame-system/runtime-benchmarks",
 ]
-
-[dependencies.codec]
-default-features = false
-features = ['derive']
-package = 'parity-scale-codec'
-version = '1.3.4'
-
-=======
->>>>>>> 7128e347
 [dependencies]
 codec = { package = "parity-scale-codec", version = "1.3.4", default-features = false, features = ["derive"] }
 
