--- conflicted
+++ resolved
@@ -36,22 +36,13 @@
 codec = { package = "parity-scale-codec", version = "2.0.0", default-features = false, features = ["derive"] }
 
 # Substrate dependencies
-<<<<<<< HEAD
-frame-benchmarking = { default-features = false, optional = true, version = '2.0.1' }
-frame-support = { default-features = false, version = '2.0.1' }
-frame-system = { default-features = false, version = '2.0.1' }
-pallet-balances = { default-features = false, version = '2.0.1' }
-pallet-timestamp = { default-features = false, version = '2.0.1' }
-sp-runtime = { default-features = false, version = '2.0.1' }
-sp-std = { default-features = false, version = '2.0.1' }
-=======
+frame-benchmarking = { default-features = false, optional = true, version = '3.0.0' }
 frame-support = { default-features = false, version = '3.0.0' }
 frame-system = { default-features = false, version = '3.0.0' }
 pallet-balances = { default-features = false, version = '3.0.0' }
 pallet-timestamp = { default-features = false, version = '3.0.0' }
 sp-runtime = { default-features = false, version = '3.0.0' }
 sp-std = { default-features = false, version = '3.0.0' }
->>>>>>> 1f4e3eb1
 
 # Local dependencies
 pallet-utils = { default-features = false, path = '../utils' }
