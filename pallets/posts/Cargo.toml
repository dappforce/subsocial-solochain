[package]
name = 'pallet-posts'
version = '0.6.0'
authors = ['DappForce <dappforce@pm.me>']
edition = '2018'
license = 'GPL-3.0-only'
homepage = 'https://subsocial.network'
repository = 'https://github.com/dappforce/dappforce-subsocial-node'
description = 'Post management pallet'
keywords = ['blockchain', 'cryptocurrency', 'social-network', 'news-feed', 'marketplace']
categories = ['cryptography::cryptocurrencies']

[features]
default = ['std']
std = [
    'serde',
    'codec/std',
    'frame-support/std',
    'frame-system/std',
    'sp-runtime/std',
    'sp-std/std',
    'df-traits/std',
    'pallet-permissions/std',
    'pallet-spaces/std',
    'pallet-utils/std',
]

<<<<<<< HEAD
=======
[dependencies.impl-trait-for-tuples]
version = '0.1.3'

[dependencies.serde]
optional = true
features = ["derive"]
version = "1.0.101"

>>>>>>> 08e252a6
[dependencies.codec]
default-features = false
features = ['derive']
package = 'parity-scale-codec'
version = '1.3.4'

[dependencies]
impl-trait-for-tuples = '0.1.3'

# Local dependencies
df-traits = { default-features = false, path = '../traits' }
pallet-permissions = { default-features = false, path = '../permissions' }
pallet-spaces = { default-features = false, path = '../spaces' }
pallet-utils = { default-features = false, path = '../utils' }

# Substrate dependencies
frame-support = { default-features = false, version = '2.0.1' }
frame-system = { default-features = false, version = '2.0.1' }
sp-runtime = { default-features = false, version = '2.0.1' }
sp-std = { default-features = false, version = '2.0.1' }<|MERGE_RESOLUTION|>--- conflicted
+++ resolved
@@ -25,17 +25,11 @@
     'pallet-utils/std',
 ]
 
-<<<<<<< HEAD
-=======
-[dependencies.impl-trait-for-tuples]
-version = '0.1.3'
-
 [dependencies.serde]
 optional = true
 features = ["derive"]
 version = "1.0.101"
 
->>>>>>> 08e252a6
 [dependencies.codec]
 default-features = false
 features = ['derive']
