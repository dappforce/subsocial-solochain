--- conflicted
+++ resolved
@@ -69,13 +69,11 @@
 
     type AfterSpaceUpdated: AfterSpaceUpdated<Self>;
 
-<<<<<<< HEAD
     type IsAccountBlocked: IsAccountBlocked<AccountId=Self::AccountId>;
 
     type IsContentBlocked: IsContentBlocked;
-=======
+
     type SpaceCreationFee: Get<BalanceOf<Self>>;
->>>>>>> 82d2bf75
 }
 
 decl_error! {
