--- conflicted
+++ resolved
@@ -68,15 +68,13 @@
 
     type AfterSpaceUpdated: AfterSpaceUpdated<Self>;
 
-<<<<<<< HEAD
     type IsAccountBlocked: IsAccountBlocked<AccountId=Self::AccountId>;
 
     type IsContentBlocked: IsContentBlocked;
 
     type SpaceCreationWeight: Get<Weight>;
-=======
+
     type DefaultRPCLimit: Get<u64>;
->>>>>>> 688cf270
 }
 
 decl_error! {
@@ -140,11 +138,9 @@
 decl_module! {
   pub struct Module<T: Trait> for enum Call where origin: T::Origin {
 
-<<<<<<< HEAD
     const SpaceCreationWeight: Weight = T::SpaceCreationWeight::get();
-=======
+
     const DefaultRPCLimit: u64 = T::DefaultRPCLimit::get();
->>>>>>> 688cf270
 
     // Initializing errors
     type Error = Error<T>;
@@ -456,7 +452,6 @@
         )
     }
 
-<<<<<<< HEAD
     pub fn try_move_space_to_root(space_id: SpaceId) -> DispatchResult {
         let mut space = Self::require_space(space_id)?;
         space.parent_id = None;
@@ -479,7 +474,8 @@
 
             Err(Error::<T>::SpaceNotFound.into())
         })
-=======
+    }
+
     pub fn get_last_space() -> Option<Space<T>> {
         let last_space_id = Self::next_space_id().saturating_sub(1);
 
@@ -522,7 +518,6 @@
         }
 
         hidden_space_ids
->>>>>>> 688cf270
     }
 }
 
