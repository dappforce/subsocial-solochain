#![cfg_attr(not(feature = "std"), no_std)]

use codec::{Decode, Encode};
use frame_support::{
    decl_error, decl_event, decl_module, decl_storage, ensure,
    dispatch::{DispatchError, DispatchResult},
    traits::Get,
    weights::Weight,
};
use sp_runtime::RuntimeDebug;
use sp_std::prelude::*;
use frame_system::{self as system, ensure_signed};

use df_traits::{
    SpaceForRoles, SpaceForRolesProvider, PermissionChecker, SpaceFollowsProvider,
    moderation::{IsAccountBlocked, IsContentBlocked},
};
use pallet_permissions::{SpacePermission, SpacePermissions, SpacePermissionsContext};
use pallet_utils::{Module as Utils, Error as UtilsError, SpaceId, WhoAndWhen, Content};

#[derive(Encode, Decode, Clone, Eq, PartialEq, RuntimeDebug)]
pub struct Space<T: Trait> {
    pub id: SpaceId,
    pub created: WhoAndWhen<T>,
    pub updated: Option<WhoAndWhen<T>>,

    pub owner: T::AccountId,

    // Can be updated by the owner:
    pub parent_id: Option<SpaceId>,
    pub handle: Option<Vec<u8>>,
    pub content: Content,
    pub hidden: bool,

    pub posts_count: u32,
    pub hidden_posts_count: u32,
    pub followers_count: u32,

    pub score: i32,

    /// Allows to override the default permissions for this space.
    pub permissions: Option<SpacePermissions>,
}

#[derive(Encode, Decode, Clone, Eq, PartialEq, RuntimeDebug)]
#[allow(clippy::option_option)]
pub struct SpaceUpdate {
    pub parent_id: Option<Option<SpaceId>>,
    pub handle: Option<Option<Vec<u8>>>,
    pub content: Option<Content>,
    pub hidden: Option<bool>,
    pub permissions: Option<Option<SpacePermissions>>,
}

/// The pallet's configuration trait.
pub trait Trait: system::Trait
    + pallet_utils::Trait
    + pallet_permissions::Trait
{
    /// The overarching event type.
    type Event: From<Event<Self>> + Into<<Self as system::Trait>::Event>;

    type Roles: PermissionChecker<AccountId=Self::AccountId>;

    type SpaceFollows: SpaceFollowsProvider<AccountId=Self::AccountId>;

    type BeforeSpaceCreated: BeforeSpaceCreated<Self>;

    type AfterSpaceUpdated: AfterSpaceUpdated<Self>;

<<<<<<< HEAD
    type IsAccountBlocked: IsAccountBlocked<AccountId=Self::AccountId>;

    type IsContentBlocked: IsContentBlocked;
=======
    type SpaceCreationWeight: Get<Weight>;
>>>>>>> dba4a871
}

decl_error! {
  pub enum Error for Module<T: Trait> {
    /// Space was not found by id.
    SpaceNotFound,
    /// Space handle is not unique.
    SpaceHandleIsNotUnique,
    /// Nothing to update in space.
    NoUpdatesForSpace,
    /// Only space owner can manage their space.
    NotASpaceOwner,
    /// User has no permission to update this space.
    NoPermissionToUpdateSpace,
    /// User has no permission to create subspaces in this space
    NoPermissionToCreateSubspaces,
    /// Space is at root level, no parent_id specified
    SpaceIsAtRoot,
  }
}

// This pallet's storage items.
decl_storage! {
    trait Store for Module<T: Trait> as SpacesModule {

        pub NextSpaceId get(fn next_space_id): SpaceId = 1001;

        pub SpaceById get(fn space_by_id) build(|config: &GenesisConfig<T>| {
          let mut spaces: Vec<(SpaceId, Space<T>)> = Vec::new();
          let endowed_account = config.endowed_account.clone();
          for id in 1..=1000 {
            spaces.push((id, Space::<T>::new(id, None, endowed_account.clone(), Content::None, None)));
          }
          
          spaces
        }):
            map hasher(twox_64_concat) SpaceId => Option<Space<T>>;

        pub SpaceIdByHandle get(fn space_id_by_handle):
            map hasher(blake2_128_concat) Vec<u8> => Option<SpaceId>;

        pub SpaceIdsByOwner get(fn space_ids_by_owner):
            map hasher(twox_64_concat) T::AccountId => Vec<SpaceId>;
    }
    add_extra_genesis {
      config(endowed_account): T::AccountId;
    }
}

decl_event!(
    pub enum Event<T> where
        <T as system::Trait>::AccountId,
    {
        SpaceCreated(AccountId, SpaceId),
        SpaceUpdated(AccountId, SpaceId),
        SpaceDeleted(AccountId, SpaceId),
    }
);

// The pallet's dispatchable functions.
decl_module! {
  pub struct Module<T: Trait> for enum Call where origin: T::Origin {

    const SpaceCreationWeight: Weight = T::SpaceCreationWeight::get();

    // Initializing errors
    type Error = Error<T>;

    // Initializing events
    fn deposit_event() = default;

    #[weight = T::SpaceCreationWeight::get() + T::DbWeight::get().reads_writes(4, 4)]
    pub fn create_space(
      origin,
      parent_id_opt: Option<SpaceId>,
      handle_opt: Option<Vec<u8>>,
      content: Content
    ) -> DispatchResult {
      let owner = ensure_signed(origin)?;

      Utils::<T>::is_valid_content(content.clone())?;

      let mut handle_in_lowercase: Vec<u8> = Vec::new();
      if let Some(original_handle) = handle_opt.clone() {
        handle_in_lowercase = Self::lowercase_and_validate_space_handle(original_handle)?;
      }

      // TODO: add tests for this case
      if let Some(parent_id) = parent_id_opt {
        let parent_space = Self::require_space(parent_id)?;

        ensure!(!T::IsAccountBlocked::is_account_blocked(owner.clone(), parent_id), UtilsError::<T>::AccountIsBlocked);
        ensure!(!T::IsContentBlocked::is_content_blocked(content.clone(), parent_id), UtilsError::<T>::ContentIsBlocked);

        Self::ensure_account_has_space_permission(
          owner.clone(),
          &parent_space,
          SpacePermission::CreateSubspaces,
          Error::<T>::NoPermissionToCreateSubspaces.into()
        )?;
      }

      let space_id = Self::next_space_id();
      let new_space = &mut Space::new(space_id, parent_id_opt, owner.clone(), content, handle_opt);

      T::BeforeSpaceCreated::before_space_created(owner.clone(), new_space)?;

      <SpaceById<T>>::insert(space_id, new_space);
      <SpaceIdsByOwner<T>>::mutate(owner.clone(), |ids| ids.push(space_id));
      NextSpaceId::mutate(|n| { *n += 1; });

      if !handle_in_lowercase.is_empty() {
        SpaceIdByHandle::insert(handle_in_lowercase, space_id);
      }

      Self::deposit_event(RawEvent::SpaceCreated(owner, space_id));
      Ok(())
    }

    #[weight = 500_000 + T::DbWeight::get().reads_writes(2, 3)]
    pub fn update_space(origin, space_id: SpaceId, update: SpaceUpdate) -> DispatchResult {
      let owner = ensure_signed(origin)?;

      let has_updates =
        update.parent_id.is_some() ||
        update.handle.is_some() ||
        update.content.is_some() ||
        update.hidden.is_some() ||
        update.permissions.is_some();

      ensure!(has_updates, Error::<T>::NoUpdatesForSpace);

      let mut space = Self::require_space(space_id)?;

      ensure!(!T::IsAccountBlocked::is_account_blocked(owner.clone(), space.id), UtilsError::<T>::AccountIsBlocked);

      Self::ensure_account_has_space_permission(
        owner.clone(),
        &space,
        SpacePermission::UpdateSpace,
        Error::<T>::NoPermissionToUpdateSpace.into()
      )?;

      let mut is_update_applied = false;
      let mut old_data = SpaceUpdate::default();

      // TODO: add tests for this case
      if let Some(parent_id_opt) = update.parent_id {
        if parent_id_opt != space.parent_id {

          if let Some(parent_id) = parent_id_opt {
            let parent_space = Self::require_space(parent_id)?;

            Self::ensure_account_has_space_permission(
              owner.clone(),
              &parent_space,
              SpacePermission::CreateSubspaces,
              Error::<T>::NoPermissionToCreateSubspaces.into()
            )?;
          }

          old_data.parent_id = Some(space.parent_id);
          space.parent_id = parent_id_opt;
          is_update_applied = true;
        }
      }

      if let Some(content) = update.content {
        if content != space.content {
          Utils::<T>::is_valid_content(content.clone())?;

          ensure!(!T::IsContentBlocked::is_content_blocked(content.clone(), space.id), UtilsError::<T>::ContentIsBlocked);
          if let Some(parent_id) = space.parent_id {
            ensure!(!T::IsContentBlocked::is_content_blocked(content.clone(), parent_id), UtilsError::<T>::ContentIsBlocked);
          }

          old_data.content = Some(space.content);
          space.content = content;
          is_update_applied = true;
        }
      }

      if let Some(hidden) = update.hidden {
        if hidden != space.hidden {
          old_data.hidden = Some(space.hidden);
          space.hidden = hidden;
          is_update_applied = true;
        }
      }

      if let Some(overrides_opt) = update.permissions {
        if space.permissions != overrides_opt {
          old_data.permissions = Some(space.permissions);

          if let Some(mut overrides) = overrides_opt.clone() {
            overrides.none = overrides.none.map(
              |mut none_permissions_set| {
                none_permissions_set.extend(T::DefaultSpacePermissions::get().none.unwrap_or_default());
                none_permissions_set
              }
            );

            space.permissions = Some(overrides);
          } else {
            space.permissions = overrides_opt;
          }

          is_update_applied = true;
        }
      }

      if let Some(handle_opt) = update.handle {
        if handle_opt != space.handle {
          if let Some(new_handle) = handle_opt.clone() {
            let handle_in_lowercase = Self::lowercase_and_validate_space_handle(new_handle)?;
            SpaceIdByHandle::insert(handle_in_lowercase, space_id);
          }
          if let Some(old_handle) = space.handle.clone() {
            SpaceIdByHandle::remove(old_handle);
          }
          old_data.handle = Some(space.handle);
          space.handle = handle_opt;
          is_update_applied = true;
        }
      }

      // Update this space only if at least one field should be updated:
      if is_update_applied {
        space.updated = Some(WhoAndWhen::<T>::new(owner.clone()));

        <SpaceById<T>>::insert(space_id, space.clone());
        T::AfterSpaceUpdated::after_space_updated(owner.clone(), &space, old_data);

        Self::deposit_event(RawEvent::SpaceUpdated(owner, space_id));
      }
      Ok(())
    }
  }
}

impl<T: Trait> Space<T> {
    pub fn new(
        id: SpaceId,
        parent_id: Option<SpaceId>,
        created_by: T::AccountId,
        content: Content,
        handle: Option<Vec<u8>>,
    ) -> Self {
        Space {
            id,
            created: WhoAndWhen::<T>::new(created_by.clone()),
            updated: None,
            owner: created_by,
            parent_id,
            handle,
            content,
            hidden: false,
            posts_count: 0,
            hidden_posts_count: 0,
            followers_count: 0,
            score: 0,
            permissions: None,
        }
    }

    pub fn is_owner(&self, account: &T::AccountId) -> bool {
        self.owner == *account
    }

    pub fn is_follower(&self, account: &T::AccountId) -> bool {
        T::SpaceFollows::is_space_follower(account.clone(), self.id)
    }

    pub fn ensure_space_owner(&self, account: T::AccountId) -> DispatchResult {
        ensure!(self.is_owner(&account), Error::<T>::NotASpaceOwner);
        Ok(())
    }

    pub fn inc_posts(&mut self) {
        self.posts_count = self.posts_count.saturating_add(1);
    }

    pub fn dec_posts(&mut self) {
        self.posts_count = self.posts_count.saturating_sub(1);
    }

    pub fn inc_hidden_posts(&mut self) {
        self.hidden_posts_count = self.hidden_posts_count.saturating_add(1);
    }

    pub fn dec_hidden_posts(&mut self) {
        self.hidden_posts_count = self.hidden_posts_count.saturating_sub(1);
    }

    pub fn inc_followers(&mut self) {
        self.followers_count = self.followers_count.saturating_add(1);
    }

    pub fn dec_followers(&mut self) {
        self.followers_count = self.followers_count.saturating_sub(1);
    }

    #[allow(clippy::comparison_chain)]
    pub fn change_score(&mut self, diff: i16) {
        if diff > 0 {
            self.score = self.score.saturating_add(diff.abs() as i32);
        } else if diff < 0 {
            self.score = self.score.saturating_sub(diff.abs() as i32);
        }
    }

    pub fn try_get_parent(&self) -> Result<SpaceId, DispatchError> {
        self.parent_id.ok_or_else(|| Error::<T>::SpaceIsAtRoot.into())
    }
}

impl Default for SpaceUpdate {
    fn default() -> Self {
        SpaceUpdate {
            parent_id: None,
            handle: None,
            content: None,
            hidden: None,
            permissions: None,
        }
    }
}

impl<T: Trait> Module<T> {

    /// Check that there is a `Space` with such `space_id` in the storage
    /// or return`SpaceNotFound` error.
    pub fn ensure_space_exists(space_id: SpaceId) -> DispatchResult {
        ensure!(<SpaceById<T>>::contains_key(space_id), Error::<T>::SpaceNotFound);
        Ok(())
    }

    /// Get `Space` by id from the storage or return `SpaceNotFound` error.
    pub fn require_space(space_id: SpaceId) -> Result<Space<T>, DispatchError> {
        Ok(Self::space_by_id(space_id).ok_or(Error::<T>::SpaceNotFound)?)
    }

    pub fn lowercase_and_validate_space_handle(handle: Vec<u8>) -> Result<Vec<u8>, DispatchError> {
        let handle_in_lowercase = Utils::<T>::lowercase_and_validate_a_handle(handle)?;

        // Check if a handle is unique across all spaces' handles:
        ensure!(Self::space_id_by_handle(handle_in_lowercase.clone()).is_none(), Error::<T>::SpaceHandleIsNotUnique);

        Ok(handle_in_lowercase)
    }

    pub fn ensure_account_has_space_permission(
        account: T::AccountId,
        space: &Space<T>,
        permission: SpacePermission,
        error: DispatchError,
    ) -> DispatchResult {
        let is_owner = space.is_owner(&account);
        let is_follower = space.is_follower(&account);

        let ctx = SpacePermissionsContext {
            space_id: space.id,
            is_space_owner: is_owner,
            is_space_follower: is_follower,
            space_perms: space.permissions.clone(),
        };

        T::Roles::ensure_account_has_space_permission(
            account,
            ctx,
            permission,
            error,
        )
    }

    pub fn try_move_space_to_root(space_id: SpaceId) -> DispatchResult {
        let mut space = Self::require_space(space_id)?;
        space.parent_id = None;

        SpaceById::<T>::insert(space_id, space);
        Ok(())
    }

    pub fn mutate_space_by_id<F: FnOnce(&mut Space<T>)> (
        space_id: SpaceId,
        f: F
    ) -> Result<Space<T>, DispatchError> {
        <SpaceById<T>>::mutate(space_id, |space_opt| {
            if let Some(ref mut space) = space_opt.clone() {
                f(space);
                *space_opt = Some(space.clone());

                return Ok(space.clone());
            }

            Err(Error::<T>::SpaceNotFound.into())
        })
    }
}

impl<T: Trait> SpaceForRolesProvider for Module<T> {
    type AccountId = T::AccountId;

    fn get_space(id: SpaceId) -> Result<SpaceForRoles<Self::AccountId>, DispatchError> {
        let space = Module::<T>::require_space(id)?;

        Ok(SpaceForRoles {
            owner: space.owner,
            permissions: space.permissions,
        })
    }
}

pub trait BeforeSpaceCreated<T: Trait> {
    fn before_space_created(follower: T::AccountId, space: &mut Space<T>) -> DispatchResult;
}

impl<T: Trait> BeforeSpaceCreated<T> for () {
    fn before_space_created(_follower: T::AccountId, _space: &mut Space<T>) -> DispatchResult {
        Ok(())
    }
}

#[impl_trait_for_tuples::impl_for_tuples(10)]
pub trait AfterSpaceUpdated<T: Trait> {
    fn after_space_updated(sender: T::AccountId, space: &Space<T>, old_data: SpaceUpdate);
}<|MERGE_RESOLUTION|>--- conflicted
+++ resolved
@@ -68,13 +68,11 @@
 
     type AfterSpaceUpdated: AfterSpaceUpdated<Self>;
 
-<<<<<<< HEAD
     type IsAccountBlocked: IsAccountBlocked<AccountId=Self::AccountId>;
 
     type IsContentBlocked: IsContentBlocked;
-=======
+
     type SpaceCreationWeight: Get<Weight>;
->>>>>>> dba4a871
 }
 
 decl_error! {
