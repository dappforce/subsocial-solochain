#![cfg_attr(not(feature = "std"), no_std)]

use codec::{Decode, Encode};
use frame_support::{
    decl_error, decl_event, decl_module, decl_storage, ensure,
    dispatch::{DispatchError, DispatchResult},
    traits::{Get, Currency, ExistenceRequirement, ReservableCurrency},
};
use sp_runtime::RuntimeDebug;
use sp_std::prelude::*;
use frame_system::{self as system, ensure_signed};

use df_traits::{
    SpaceForRoles, SpaceForRolesProvider, PermissionChecker, SpaceFollowsProvider,
    moderation::{IsAccountBlocked, IsContentBlocked},
};
use pallet_permissions::{Module as Permissions, SpacePermission, SpacePermissions, SpacePermissionsContext};
use pallet_utils::{Module as Utils, Error as UtilsError, SpaceId, WhoAndWhen, Content};

pub mod rpc;

#[derive(Encode, Decode, Clone, Eq, PartialEq, RuntimeDebug)]
pub struct Space<T: Trait> {
    pub id: SpaceId,
    pub created: WhoAndWhen<T>,
    pub updated: Option<WhoAndWhen<T>>,

    pub owner: T::AccountId,

    // Can be updated by the owner:
    pub parent_id: Option<SpaceId>,
    pub handle: Option<Vec<u8>>,
    pub content: Content,
    pub hidden: bool,

    pub posts_count: u32,
    pub hidden_posts_count: u32,
    pub followers_count: u32,

    pub score: i32,

    /// Allows to override the default permissions for this space.
    pub permissions: Option<SpacePermissions>,
}

#[derive(Encode, Decode, Clone, Eq, PartialEq, RuntimeDebug)]
#[allow(clippy::option_option)]
pub struct SpaceUpdate {
    pub parent_id: Option<Option<SpaceId>>,
    pub handle: Option<Option<Vec<u8>>>,
    pub content: Option<Content>,
    pub hidden: Option<bool>,
    pub permissions: Option<Option<SpacePermissions>>,
}

type BalanceOf<T> =
  <<T as Trait>::Currency as Currency<<T as system::Trait>::AccountId>>::Balance;

/// The pallet's configuration trait.
pub trait Trait: system::Trait
    + pallet_utils::Trait
    + pallet_permissions::Trait
{
    /// The overarching event type.
    type Event: From<Event<Self>> + Into<<Self as system::Trait>::Event>;

    type Currency: ReservableCurrency<Self::AccountId>;

    type Roles: PermissionChecker<AccountId=Self::AccountId>;

    type SpaceFollows: SpaceFollowsProvider<AccountId=Self::AccountId>;

    type BeforeSpaceCreated: BeforeSpaceCreated<Self>;

    type AfterSpaceUpdated: AfterSpaceUpdated<Self>;

<<<<<<< HEAD
    type IsAccountBlocked: IsAccountBlocked<AccountId=Self::AccountId>;

    type IsContentBlocked: IsContentBlocked;

    type HandleDeposit: Get<BalanceOf<Self>>;
=======
    type SpaceCreationFee: Get<BalanceOf<Self>>;

    type DefaultRPCLimit: Get<u64>;
>>>>>>> 08e252a6
}

decl_error! {
  pub enum Error for Module<T: Trait> {
    /// Space was not found by id.
    SpaceNotFound,
    /// Space handle is not unique.
    SpaceHandleIsNotUnique,
    /// Nothing to update in space.
    NoUpdatesForSpace,
    /// Only space owner can manage their space.
    NotASpaceOwner,
    /// User has no permission to update this space.
    NoPermissionToUpdateSpace,
    /// User has no permission to create subspaces in this space
    NoPermissionToCreateSubspaces,
    /// Space is at root level, no parent_id specified
    SpaceIsAtRoot,
  }
}

// This pallet's storage items.
decl_storage! {
    trait Store for Module<T: Trait> as SpacesModule {

        pub NextSpaceId get(fn next_space_id): SpaceId = 1001;

        pub SpaceById get(fn space_by_id) build(|config: &GenesisConfig<T>| {
          let mut spaces: Vec<(SpaceId, Space<T>)> = Vec::new();
          let endowed_account = config.endowed_account.clone();
          for id in 1..=1000 {
            spaces.push((id, Space::<T>::new(id, None, endowed_account.clone(), Content::None, None, None)));
          }
          spaces
        }):
            map hasher(twox_64_concat) SpaceId => Option<Space<T>>;

        pub SpaceIdByHandle get(fn space_id_by_handle):
            map hasher(blake2_128_concat) Vec<u8> => Option<SpaceId>;

        pub SpaceIdsByOwner get(fn space_ids_by_owner):
            map hasher(twox_64_concat) T::AccountId => Vec<SpaceId>;
    }
    add_extra_genesis {
      config(endowed_account): T::AccountId;
    }
}

decl_event!(
    pub enum Event<T> where
        <T as system::Trait>::AccountId,
    {
        SpaceCreated(AccountId, SpaceId),
        SpaceUpdated(AccountId, SpaceId),
        SpaceDeleted(AccountId, SpaceId),
    }
);

// The pallet's dispatchable functions.
decl_module! {
  pub struct Module<T: Trait> for enum Call where origin: T::Origin {

    const HandleDeposit: BalanceOf<T> = T::HandleDeposit::get();

    const DefaultRPCLimit: u64 = T::DefaultRPCLimit::get();

    // Initializing errors
    type Error = Error<T>;

    // Initializing events
    fn deposit_event() = default;

    #[weight = 500_000 + T::DbWeight::get().reads_writes(4, 4)]
    pub fn create_space(
      origin,
      parent_id_opt: Option<SpaceId>,
      handle_opt: Option<Vec<u8>>,
      content: Content,
      permissions_opt: Option<SpacePermissions>
    ) -> DispatchResult {
      let owner = ensure_signed(origin)?;

      Utils::<T>::is_valid_content(content.clone())?;

      // TODO: add tests for this case
      if let Some(parent_id) = parent_id_opt {
        let parent_space = Self::require_space(parent_id)?;

        ensure!(!T::IsAccountBlocked::is_account_blocked(owner.clone(), parent_id), UtilsError::<T>::AccountIsBlocked);
        ensure!(!T::IsContentBlocked::is_content_blocked(content.clone(), parent_id), UtilsError::<T>::ContentIsBlocked);

        Self::ensure_account_has_space_permission(
          owner.clone(),
          &parent_space,
          SpacePermission::CreateSubspaces,
          Error::<T>::NoPermissionToCreateSubspaces.into()
        )?;
      }

      let permissions = permissions_opt.map(|perms| {
        Permissions::<T>::override_permissions(perms)
      });

      let space_id = Self::next_space_id();
      let new_space = &mut Space::new(space_id, parent_id_opt, owner.clone(), content, handle_opt.clone(), permissions);

      if let Some(handle) = handle_opt {
        Self::reserve_handle(&new_space, handle)?;
      }

      T::BeforeSpaceCreated::before_space_created(owner.clone(), new_space)?;

      <SpaceById<T>>::insert(space_id, new_space);
      <SpaceIdsByOwner<T>>::mutate(owner.clone(), |ids| ids.push(space_id));
      NextSpaceId::mutate(|n| { *n += 1; });

      Self::deposit_event(RawEvent::SpaceCreated(owner, space_id));
      Ok(())
    }

    #[weight = 500_000 + T::DbWeight::get().reads_writes(2, 3)]
    pub fn update_space(origin, space_id: SpaceId, update: SpaceUpdate) -> DispatchResult {
      let owner = ensure_signed(origin)?;

      let has_updates =
        update.parent_id.is_some() ||
        update.handle.is_some() ||
        update.content.is_some() ||
        update.hidden.is_some() ||
        update.permissions.is_some();

      ensure!(has_updates, Error::<T>::NoUpdatesForSpace);

      let mut space = Self::require_space(space_id)?;

      ensure!(!T::IsAccountBlocked::is_account_blocked(owner.clone(), space.id), UtilsError::<T>::AccountIsBlocked);

      Self::ensure_account_has_space_permission(
        owner.clone(),
        &space,
        SpacePermission::UpdateSpace,
        Error::<T>::NoPermissionToUpdateSpace.into()
      )?;

      let mut is_update_applied = false;
      let mut old_data = SpaceUpdate::default();

      // TODO: add tests for this case
      if let Some(parent_id_opt) = update.parent_id {
        if parent_id_opt != space.parent_id {

          if let Some(parent_id) = parent_id_opt {
            let parent_space = Self::require_space(parent_id)?;

            Self::ensure_account_has_space_permission(
              owner.clone(),
              &parent_space,
              SpacePermission::CreateSubspaces,
              Error::<T>::NoPermissionToCreateSubspaces.into()
            )?;
          }

          old_data.parent_id = Some(space.parent_id);
          space.parent_id = parent_id_opt;
          is_update_applied = true;
        }
      }

      if let Some(content) = update.content {
        if content != space.content {
          Utils::<T>::is_valid_content(content.clone())?;

          ensure!(!T::IsContentBlocked::is_content_blocked(content.clone(), space.id), UtilsError::<T>::ContentIsBlocked);
          if let Some(parent_id) = space.parent_id {
            ensure!(!T::IsContentBlocked::is_content_blocked(content.clone(), parent_id), UtilsError::<T>::ContentIsBlocked);
          }

          old_data.content = Some(space.content);
          space.content = content;
          is_update_applied = true;
        }
      }

      if let Some(hidden) = update.hidden {
        if hidden != space.hidden {
          old_data.hidden = Some(space.hidden);
          space.hidden = hidden;
          is_update_applied = true;
        }
      }

      if let Some(overrides_opt) = update.permissions {
        if space.permissions != overrides_opt {
          old_data.permissions = Some(space.permissions);

          if let Some(overrides) = overrides_opt.clone() {
            space.permissions = Some(Permissions::<T>::override_permissions(overrides));
          } else {
            space.permissions = overrides_opt;
          }

          is_update_applied = true;
        }
      }

      let is_handle_updated = Self::update_handle(&space, update.handle.clone())?;
      if is_handle_updated {
          old_data.handle = Some(space.handle);
          space.handle = update.handle.unwrap();
          is_update_applied = true
        }

      // Update this space only if at least one field should be updated:
      if is_update_applied {
        space.updated = Some(WhoAndWhen::<T>::new(owner.clone()));

        <SpaceById<T>>::insert(space_id, space.clone());
        T::AfterSpaceUpdated::after_space_updated(owner.clone(), &space, old_data);

        Self::deposit_event(RawEvent::SpaceUpdated(owner, space_id));
      }
      Ok(())
    }
  }
}

impl<T: Trait> Space<T> {
    pub fn new(
        id: SpaceId,
        parent_id: Option<SpaceId>,
        created_by: T::AccountId,
        content: Content,
        handle: Option<Vec<u8>>,
        permissions: Option<SpacePermissions>,
    ) -> Self {
        Space {
            id,
            created: WhoAndWhen::<T>::new(created_by.clone()),
            updated: None,
            owner: created_by,
            parent_id,
            handle,
            content,
            hidden: false,
            posts_count: 0,
            hidden_posts_count: 0,
            followers_count: 0,
            score: 0,
            permissions,
        }
    }

    pub fn is_owner(&self, account: &T::AccountId) -> bool {
        self.owner == *account
    }

    pub fn is_follower(&self, account: &T::AccountId) -> bool {
        T::SpaceFollows::is_space_follower(account.clone(), self.id)
    }

    pub fn ensure_space_owner(&self, account: T::AccountId) -> DispatchResult {
        ensure!(self.is_owner(&account), Error::<T>::NotASpaceOwner);
        Ok(())
    }

    pub fn inc_posts(&mut self) {
        self.posts_count = self.posts_count.saturating_add(1);
    }

    pub fn dec_posts(&mut self) {
        self.posts_count = self.posts_count.saturating_sub(1);
    }

    pub fn inc_hidden_posts(&mut self) {
        self.hidden_posts_count = self.hidden_posts_count.saturating_add(1);
    }

    pub fn dec_hidden_posts(&mut self) {
        self.hidden_posts_count = self.hidden_posts_count.saturating_sub(1);
    }

    pub fn inc_followers(&mut self) {
        self.followers_count = self.followers_count.saturating_add(1);
    }

    pub fn dec_followers(&mut self) {
        self.followers_count = self.followers_count.saturating_sub(1);
    }

    #[allow(clippy::comparison_chain)]
    pub fn change_score(&mut self, diff: i16) {
        if diff > 0 {
            self.score = self.score.saturating_add(diff.abs() as i32);
        } else if diff < 0 {
            self.score = self.score.saturating_sub(diff.abs() as i32);
        }
    }

    pub fn try_get_parent(&self) -> Result<SpaceId, DispatchError> {
        self.parent_id.ok_or_else(|| Error::<T>::SpaceIsAtRoot.into())
    }

    pub fn is_public(&self) -> bool {
        !self.clone().hidden && !self.content.is_none()
    }
}

impl Default for SpaceUpdate {
    fn default() -> Self {
        SpaceUpdate {
            parent_id: None,
            handle: None,
            content: None,
            hidden: None,
            permissions: None,
        }
    }
}

impl<T: Trait> Module<T> {

    /// Check that there is a `Space` with such `space_id` in the storage
    /// or return`SpaceNotFound` error.
    pub fn ensure_space_exists(space_id: SpaceId) -> DispatchResult {
        ensure!(<SpaceById<T>>::contains_key(space_id), Error::<T>::SpaceNotFound);
        Ok(())
    }

    /// Get `Space` by id from the storage or return `SpaceNotFound` error.
    pub fn require_space(space_id: SpaceId) -> Result<Space<T>, DispatchError> {
        Ok(Self::space_by_id(space_id).ok_or(Error::<T>::SpaceNotFound)?)
    }

    pub fn ensure_account_has_space_permission(
        account: T::AccountId,
        space: &Space<T>,
        permission: SpacePermission,
        error: DispatchError,
    ) -> DispatchResult {
        let is_owner = space.is_owner(&account);
        let is_follower = space.is_follower(&account);

        let ctx = SpacePermissionsContext {
            space_id: space.id,
            is_space_owner: is_owner,
            is_space_follower: is_follower,
            space_perms: space.permissions.clone(),
        };

        T::Roles::ensure_account_has_space_permission(
            account,
            ctx,
            permission,
            error,
        )
    }

    pub fn try_move_space_to_root(space_id: SpaceId) -> DispatchResult {
        let mut space = Self::require_space(space_id)?;
        space.parent_id = None;

        SpaceById::<T>::insert(space_id, space);
        Ok(())
    }

    pub fn mutate_space_by_id<F: FnOnce(&mut Space<T>)> (
        space_id: SpaceId,
        f: F
    ) -> Result<Space<T>, DispatchError> {
        <SpaceById<T>>::mutate(space_id, |space_opt| {
            if let Some(ref mut space) = space_opt.clone() {
                f(space);
                *space_opt = Some(space.clone());

                return Ok(space.clone());
            }

            Err(Error::<T>::SpaceNotFound.into())
        })
    }
<<<<<<< HEAD

    /// Lowercase a handle and ensure that it's unique, i.e. no space reserved this handle yet.
    fn lowercase_and_ensure_unique_handle(handle: Vec<u8>) -> Result<Vec<u8>, DispatchError> {
        let handle_in_lowercase = Utils::<T>::lowercase_and_validate_a_handle(handle)?;

        // Check if a handle is unique across all spaces' handles:
        ensure!(Self::space_id_by_handle(handle_in_lowercase.clone()).is_none(), Error::<T>::SpaceHandleIsNotUnique);

        Ok(handle_in_lowercase)
    }

    pub fn reserve_handle_deposit(space_owner: &T::AccountId) -> DispatchResult {
        <T as Trait>::Currency::reserve(space_owner, T::HandleDeposit::get())
    }

    pub fn unreserve_handle_deposit(space_owner: &T::AccountId) -> BalanceOf<T> {
        <T as Trait>::Currency::unreserve(space_owner, T::HandleDeposit::get())
    }

    /// This function will be performed only if a space has a handle.
    /// Unreserve a handle deposit from the current space owner,
    /// then transfer deposit amount to a new owner
    /// and reserve this amount from a new owner.
    pub fn maybe_transfer_handle_deposit_to_new_space_owner(space: &Space<T>, new_owner: &T::AccountId) -> DispatchResult {
        if space.handle.is_some() {
            let old_owner = &space.owner;
            Self::unreserve_handle_deposit(old_owner);
            <T as Trait>::Currency::transfer(
                old_owner,
                new_owner,
                T::HandleDeposit::get(),
                ExistenceRequirement::KeepAlive
            )?;
            Self::reserve_handle_deposit(new_owner)?;
        }
        Ok(())
    }

    fn reserve_handle(
        space: &Space<T>,
        handle: Vec<u8>
    ) -> DispatchResult {
        let handle_in_lowercase = Self::lowercase_and_ensure_unique_handle(handle)?;
        Self::reserve_handle_deposit(&space.owner)?;
        SpaceIdByHandle::insert(handle_in_lowercase, space.id);
        Ok(())
    }

    fn unreserve_handle(
        space: &Space<T>,
        handle: Vec<u8>
    ) -> DispatchResult {
        let handle_in_lowercase = Utils::<T>::lowercase_handle(handle);
        Self::unreserve_handle_deposit(&space.owner);
        SpaceIdByHandle::remove(handle_in_lowercase);
        Ok(())
    }

    fn update_handle(
        space: &Space<T>,
        maybe_new_handle: Option<Option<Vec<u8>>>,
    ) -> Result<bool, DispatchError> {
        let mut is_handle_updated = false;
        if let Some(new_handle_opt) = maybe_new_handle {
            if let Some(old_handle) = space.handle.clone() {
                // If the space has a handle

                if let Some(new_handle) = new_handle_opt {
                    if new_handle != old_handle {
                        // Change the current handle to a new one

                        // Validate data first
                        let old_handle_lc = Utils::<T>::lowercase_handle(old_handle.clone());
                        let new_handle_lc = Self::lowercase_and_ensure_unique_handle(new_handle)?;

                        // Update storage once data is valid
                        SpaceIdByHandle::remove(old_handle_lc);
                        SpaceIdByHandle::insert(new_handle_lc, space.id);
                        is_handle_updated = true;
                    }
                } else {
                    // Unreserve the current handle
                    Self::unreserve_handle(space, old_handle.clone())?;
                    is_handle_updated = true;
                }
            } else if let Some(new_handle) = new_handle_opt {
                // Reserve a handle for the space that has no handle yet
                Self::reserve_handle(space, new_handle.clone())?;
                is_handle_updated = true;
            }
        }
        Ok(is_handle_updated)
    }
=======
>>>>>>> 08e252a6
}

impl<T: Trait> SpaceForRolesProvider for Module<T> {
    type AccountId = T::AccountId;

    fn get_space(id: SpaceId) -> Result<SpaceForRoles<Self::AccountId>, DispatchError> {
        let space = Module::<T>::require_space(id)?;

        Ok(SpaceForRoles {
            owner: space.owner,
            permissions: space.permissions,
        })
    }
}

pub trait BeforeSpaceCreated<T: Trait> {
    fn before_space_created(follower: T::AccountId, space: &mut Space<T>) -> DispatchResult;
}

impl<T: Trait> BeforeSpaceCreated<T> for () {
    fn before_space_created(_follower: T::AccountId, _space: &mut Space<T>) -> DispatchResult {
        Ok(())
    }
}

#[impl_trait_for_tuples::impl_for_tuples(10)]
pub trait AfterSpaceUpdated<T: Trait> {
    fn after_space_updated(sender: T::AccountId, space: &Space<T>, old_data: SpaceUpdate);
}<|MERGE_RESOLUTION|>--- conflicted
+++ resolved
@@ -74,17 +74,13 @@
 
     type AfterSpaceUpdated: AfterSpaceUpdated<Self>;
 
-<<<<<<< HEAD
     type IsAccountBlocked: IsAccountBlocked<AccountId=Self::AccountId>;
 
     type IsContentBlocked: IsContentBlocked;
 
     type HandleDeposit: Get<BalanceOf<Self>>;
-=======
-    type SpaceCreationFee: Get<BalanceOf<Self>>;
 
     type DefaultRPCLimit: Get<u64>;
->>>>>>> 08e252a6
 }
 
 decl_error! {
@@ -465,7 +461,6 @@
             Err(Error::<T>::SpaceNotFound.into())
         })
     }
-<<<<<<< HEAD
 
     /// Lowercase a handle and ensure that it's unique, i.e. no space reserved this handle yet.
     fn lowercase_and_ensure_unique_handle(handle: Vec<u8>) -> Result<Vec<u8>, DispatchError> {
@@ -559,8 +554,6 @@
         }
         Ok(is_handle_updated)
     }
-=======
->>>>>>> 08e252a6
 }
 
 impl<T: Trait> SpaceForRolesProvider for Module<T> {
