--- conflicted
+++ resolved
@@ -47,15 +47,8 @@
 pallet-permissions = { default-features = false, path = '../permissions' }
 
 # Substrate dependencies
-<<<<<<< HEAD
-frame-benchmarking = { default-features = false, optional = true, version = '2.0.1' }
-frame-support = { default-features = false, version = '2.0.1' }
-frame-system = { default-features = false, version = '2.0.1' }
-sp-runtime = { default-features = false, version = '2.0.1' }
-sp-std = { default-features = false, version = '2.0.1' }
-=======
+frame-benchmarking = { default-features = false, optional = true, version = '3.0.0' }
 frame-support = { default-features = false, version = '3.0.0' }
 frame-system = { default-features = false, version = '3.0.0' }
 sp-runtime = { default-features = false, version = '3.0.0' }
-sp-std = { default-features = false, version = '3.0.0' }
->>>>>>> 1f4e3eb1
+sp-std = { default-features = false, version = '3.0.0' }