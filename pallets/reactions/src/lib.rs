#![cfg_attr(not(feature = "std"), no_std)]

use codec::{Decode, Encode};
use frame_support::{
    decl_error, decl_event, decl_module, decl_storage, ensure,
    dispatch::DispatchResult,
    traits::Get
};
use frame_system::{self as system, ensure_signed};
#[cfg(feature = "std")]
use serde::{Deserialize, Serialize};
use sp_runtime::{RuntimeDebug, DispatchError};
use sp_std::prelude::*;

use df_traits::moderation::IsAccountBlocked;
use pallet_permissions::SpacePermission;
use pallet_posts::{Module as Posts, Post, PostById};
use pallet_spaces::Module as Spaces;
<<<<<<< HEAD
use pallet_utils::{Error as UtilsError, vec_remove_on, WhoAndWhen};
=======
use pallet_utils::{vec_remove_on, WhoAndWhen, PostId};

pub mod rpc;
>>>>>>> 08e252a6

pub type ReactionId = u64;

#[derive(Encode, Decode, Clone, Copy, Eq, PartialEq, RuntimeDebug)]
#[cfg_attr(feature = "std", derive(Serialize, Deserialize))]
pub enum ReactionKind {
    Upvote,
    Downvote,
}

impl Default for ReactionKind {
    fn default() -> Self {
        ReactionKind::Upvote
    }
}

#[derive(Encode, Decode, Clone, Eq, PartialEq, RuntimeDebug)]
pub struct Reaction<T: Trait> {
    pub id: ReactionId,
    pub created: WhoAndWhen<T>,
    pub updated: Option<WhoAndWhen<T>>,
    pub kind: ReactionKind,
}

/// The pallet's configuration trait.
pub trait Trait: system::Trait
    + pallet_utils::Trait
    + pallet_posts::Trait
    + pallet_spaces::Trait
{
    /// The overarching event type.
    type Event: From<Event<Self>> + Into<<Self as system::Trait>::Event>;

    type PostReactionScores: PostReactionScores<Self>;
}

// This pallet's storage items.
decl_storage! {
    trait Store for Module<T: Trait> as ReactionsModule {
        pub NextReactionId get(fn next_reaction_id): ReactionId = 1;

        pub ReactionById get(fn reaction_by_id):
            map hasher(twox_64_concat) ReactionId => Option<Reaction<T>>;

        pub ReactionIdsByPostId get(fn reaction_ids_by_post_id):
            map hasher(twox_64_concat) PostId => Vec<ReactionId>;

        pub PostReactionIdByAccount get(fn post_reaction_id_by_account):
            map hasher(twox_64_concat) (T::AccountId, PostId) => ReactionId;
    }
}

decl_event!(
    pub enum Event<T> where
        <T as system::Trait>::AccountId,
    {
        PostReactionCreated(AccountId, PostId, ReactionId),
        PostReactionUpdated(AccountId, PostId, ReactionId),
        PostReactionDeleted(AccountId, PostId, ReactionId),
    }
);

decl_error! {
    pub enum Error for Module<T: Trait> {
        /// Reaction was not found by id.
        ReactionNotFound,
        /// Account has already reacted to this post/comment.
        AccountAlreadyReacted,
        /// There is no reaction by account on this post/comment.
        ReactionByAccountNotFound,
        /// Only reaction owner can update their reaction.
        NotReactionOwner,
        /// New reaction kind is the same as old one on this post/comment.
        SameReaction,

        /// Not allowed to react on a post/comment in a hidden space.
        CannotReactWhenSpaceHidden,
        /// Not allowed to react on a post/comment if a root post is hidden.
        CannotReactWhenPostHidden,

        /// User has no permission to upvote posts/comments in this space.
        NoPermissionToUpvote,
        /// User has no permission to downvote posts/comments in this space.
        NoPermissionToDownvote,
    }
}

decl_module! {
  pub struct Module<T: Trait> for enum Call where origin: T::Origin {

    // Initializing errors
    type Error = Error<T>;

    // Initializing events
    fn deposit_event() = default;

    #[weight = 10_000 + T::DbWeight::get().reads_writes(6, 5)]
    pub fn create_post_reaction(origin, post_id: PostId, kind: ReactionKind) -> DispatchResult {
      let owner = ensure_signed(origin)?;

      let post = &mut Posts::require_post(post_id)?;
      ensure!(
        !<PostReactionIdByAccount<T>>::contains_key((owner.clone(), post_id)),
        Error::<T>::AccountAlreadyReacted
      );

      let space = post.get_space()?;
      ensure!(!space.hidden, Error::<T>::CannotReactWhenSpaceHidden);
      ensure!(Posts::<T>::is_root_post_visible(post_id)?, Error::<T>::CannotReactWhenPostHidden);

      ensure!(!T::IsAccountBlocked::is_account_blocked(owner.clone(), space.id), UtilsError::<T>::AccountIsBlocked);

      let reaction_id = Self::insert_new_reaction(owner.clone(), kind);

      match kind {
        ReactionKind::Upvote => {
          Spaces::ensure_account_has_space_permission(
            owner.clone(),
            &post.get_space()?,
            SpacePermission::Upvote,
            Error::<T>::NoPermissionToUpvote.into()
          )?;
          post.inc_upvotes();
        },
        ReactionKind::Downvote => {
          Spaces::ensure_account_has_space_permission(
            owner.clone(),
            &post.get_space()?,
            SpacePermission::Downvote,
            Error::<T>::NoPermissionToDownvote.into()
          )?;
          post.inc_downvotes();
        }
      }

      if post.is_owner(&owner) {
        <PostById<T>>::insert(post_id, post.clone());
      }

      T::PostReactionScores::score_post_on_reaction(owner.clone(), post, kind)?;

      ReactionIdsByPostId::mutate(post.id, |ids| ids.push(reaction_id));
      <PostReactionIdByAccount<T>>::insert((owner.clone(), post_id), reaction_id);

      Self::deposit_event(RawEvent::PostReactionCreated(owner, post_id, reaction_id));
      Ok(())
    }

    #[weight = 10_000 + T::DbWeight::get().reads_writes(3, 2)]
    pub fn update_post_reaction(origin, post_id: PostId, reaction_id: ReactionId, new_kind: ReactionKind) -> DispatchResult {
      let owner = ensure_signed(origin)?;

      ensure!(
        <PostReactionIdByAccount<T>>::contains_key((owner.clone(), post_id)),
        Error::<T>::ReactionByAccountNotFound
      );

      let mut reaction = Self::require_reaction(reaction_id)?;
      let post = &mut Posts::require_post(post_id)?;

      ensure!(owner == reaction.created.account, Error::<T>::NotReactionOwner);
      ensure!(reaction.kind != new_kind, Error::<T>::SameReaction);
      if let Some(space_id) = post.try_get_space_id() {
        ensure!(!T::IsAccountBlocked::is_account_blocked(owner.clone(), space_id), UtilsError::<T>::AccountIsBlocked);
      }

      let old_kind = reaction.kind;
      reaction.kind = new_kind;
      reaction.updated = Some(WhoAndWhen::<T>::new(owner.clone()));

      match new_kind {
        ReactionKind::Upvote => {
          post.inc_upvotes();
          post.dec_downvotes();
        },
        ReactionKind::Downvote => {
          post.inc_downvotes();
          post.dec_upvotes();
        },
      }

      T::PostReactionScores::score_post_on_reaction(owner.clone(), post, old_kind)?;
      T::PostReactionScores::score_post_on_reaction(owner.clone(), post, new_kind)?;

      <ReactionById<T>>::insert(reaction_id, reaction);
      <PostById<T>>::insert(post_id, post);

      Self::deposit_event(RawEvent::PostReactionUpdated(owner, post_id, reaction_id));
      Ok(())
    }

    #[weight = 10_000 + T::DbWeight::get().reads_writes(4, 4)]
    pub fn delete_post_reaction(origin, post_id: PostId, reaction_id: ReactionId) -> DispatchResult {
      let owner = ensure_signed(origin)?;

      ensure!(
        <PostReactionIdByAccount<T>>::contains_key((owner.clone(), post_id)),
        Error::<T>::ReactionByAccountNotFound
      );

      // TODO extract Self::require_reaction(reaction_id)?;
      let reaction = Self::require_reaction(reaction_id)?;
      let post = &mut Posts::require_post(post_id)?;

      ensure!(owner == reaction.created.account, Error::<T>::NotReactionOwner);
      if let Some(space_id) = post.try_get_space_id() {
        ensure!(!T::IsAccountBlocked::is_account_blocked(owner.clone(), space_id), UtilsError::<T>::AccountIsBlocked);
      }

      match reaction.kind {
        ReactionKind::Upvote => post.dec_upvotes(),
        ReactionKind::Downvote => post.dec_downvotes(),
      }

      T::PostReactionScores::score_post_on_reaction(owner.clone(), post, reaction.kind)?;

      <PostById<T>>::insert(post_id, post.clone());
      <ReactionById<T>>::remove(reaction_id);
      ReactionIdsByPostId::mutate(post.id, |ids| vec_remove_on(ids, reaction_id));
      <PostReactionIdByAccount<T>>::remove((owner.clone(), post_id));

      Self::deposit_event(RawEvent::PostReactionDeleted(owner, post_id, reaction_id));
      Ok(())
    }
  }
}

impl<T: Trait> Module<T> {
    // FIXME: don't add reaction in storage before the checks in 'create_reaction' are done
    pub fn insert_new_reaction(account: T::AccountId, kind: ReactionKind) -> ReactionId {
        let id = Self::next_reaction_id();
        let reaction: Reaction<T> = Reaction {
            id,
            created: WhoAndWhen::<T>::new(account),
            updated: None,
            kind,
        };

        <ReactionById<T>>::insert(id, reaction);
        NextReactionId::mutate(|n| { *n += 1; });

        id
    }

    /// Get `Reaction` by id from the storage or return `ReactionNotFound` error.
    pub fn require_reaction(reaction_id: ReactionId) -> Result<Reaction<T>, DispatchError> {
        Ok(Self::reaction_by_id(reaction_id).ok_or(Error::<T>::ReactionNotFound)?)
    }
}

/// Handler that will be called right before the post reaction is toggled.
pub trait PostReactionScores<T: Trait> {
    fn score_post_on_reaction(actor: T::AccountId, post: &mut Post<T>, reaction_kind: ReactionKind) -> DispatchResult;
}

impl<T: Trait> PostReactionScores<T> for () {
    fn score_post_on_reaction(_actor: T::AccountId, _post: &mut Post<T>, _reaction_kind: ReactionKind) -> DispatchResult {
        Ok(())
    }
}<|MERGE_RESOLUTION|>--- conflicted
+++ resolved
@@ -16,13 +16,9 @@
 use pallet_permissions::SpacePermission;
 use pallet_posts::{Module as Posts, Post, PostById};
 use pallet_spaces::Module as Spaces;
-<<<<<<< HEAD
-use pallet_utils::{Error as UtilsError, vec_remove_on, WhoAndWhen};
-=======
-use pallet_utils::{vec_remove_on, WhoAndWhen, PostId};
+use pallet_utils::{Error as UtilsError, vec_remove_on, WhoAndWhen, PostId};
 
 pub mod rpc;
->>>>>>> 08e252a6
 
 pub type ReactionId = u64;
 
