--- conflicted
+++ resolved
@@ -28,13 +28,9 @@
     + pallet_spaces::Config
 {
     /// The overarching event type.
-<<<<<<< HEAD
-    type Event: From<Event<Self>> + Into<<Self as system::Trait>::Event>;
+    type Event: From<Event<Self>> + Into<<Self as system::Config>::Event>;
 
     type WeightInfo: WeightInfo;
-=======
-    type Event: From<Event<Self>> + Into<<Self as system::Config>::Event>;
->>>>>>> 1f4e3eb1
 }
 
 decl_error! {
