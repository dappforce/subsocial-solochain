--- conflicted
+++ resolved
@@ -155,18 +155,13 @@
     let wasm_binary = WASM_BINARY.ok_or("Staging wasm binary not available".to_string())?;
 
     Ok(ChainSpec::from_genesis(
-<<<<<<< HEAD
-        "Subsocial-Staging",
-=======
         "Subsocial Staging",
->>>>>>> 5c621976
         "subsocial",
         ChainType::Live,
         move || testnet_genesis(
             wasm_binary,
             vec![
                 (
-<<<<<<< HEAD
                     //5HHJDXTAre66UuHqx9vHU1L55BL1eYCdcSrW6UqCs3wLpALJ (Stash)
                     hex!["e6c7c6e02890bd7d762dadc7bf2b2bfd28931ae51b48780399f78950a477c760"].into(),
                     //5FxaTpL41CUYcgGDN2KtyVVxKxsTnZuk6Rdv72mBq9JCHKzC (Controller)
@@ -179,12 +174,6 @@
                     hex!["7ccb8a1469f64cdd8aeed9f48376dc60b021bfc65d3a2f8d3a12c8b6ee77ab45"].unchecked_into(),
                     //5DXcYMa34ZJfACVqETL9JCa9Epe6TS448aZPc179BfUtUpzd (AuthorityDiscoveryId)
                     hex!["40c1f708806e670825eaeb725509e9a594d58d430f58d691d0591def9b40316e"].unchecked_into(),
-=======
-                    /* AuraId SR25519 */
-                    hex!["e6c7c6e02890bd7d762dadc7bf2b2bfd28931ae51b48780399f78950a477c760"].unchecked_into(),
-                    /* GrandpaId ED25519 */
-                    hex!["71d83b01f2ffe5a0b44b1056c3bb6e3c537f6d9588a0342d3de6fae4b2c16442"].unchecked_into()
->>>>>>> 5c621976
                 ),
             ],
             /* Sudo Account */
