FROM paritytech/ci-linux:production as builder
<<<<<<< HEAD
LABEL description="This is the build stage for Subsocial. Here we create the binary."
=======
LABEL description="This is the build stage for Subsocial. Here we build the Subsocial node binary."
>>>>>>> 5c621976

WORKDIR /subsocial

COPY . /subsocial

RUN cargo build --release

FROM debian:buster-slim
<<<<<<< HEAD
LABEL description="This is the 2nd stage: a very small image where we copy the Subsocial binary."
=======
LABEL description="This is the 2nd stage. Here we assembly a very small docker image where we copy the Subsocial binary."
>>>>>>> 5c621976
COPY --from=builder /subsocial/target/release/subsocial-node /usr/local/bin

RUN useradd -m -u 1000 -U -s /bin/sh -d /subsocial subsocial && \
	mkdir -p /subsocial/.local/share && \
	mkdir /data && \
	chown -R subsocial:subsocial /data && \
	ln -s /data /subsocial/.local/share/subsocial-node && \
	rm -rf /usr/bin /usr/sbin

USER subsocial
EXPOSE 30333 9933 9944
VOLUME ["/data"]

CMD ["/usr/local/bin/subsocial-node"]<|MERGE_RESOLUTION|>--- conflicted
+++ resolved
@@ -1,9 +1,5 @@
 FROM paritytech/ci-linux:production as builder
-<<<<<<< HEAD
-LABEL description="This is the build stage for Subsocial. Here we create the binary."
-=======
 LABEL description="This is the build stage for Subsocial. Here we build the Subsocial node binary."
->>>>>>> 5c621976
 
 WORKDIR /subsocial
 
@@ -12,11 +8,7 @@
 RUN cargo build --release
 
 FROM debian:buster-slim
-<<<<<<< HEAD
-LABEL description="This is the 2nd stage: a very small image where we copy the Subsocial binary."
-=======
 LABEL description="This is the 2nd stage. Here we assembly a very small docker image where we copy the Subsocial binary."
->>>>>>> 5c621976
 COPY --from=builder /subsocial/target/release/subsocial-node /usr/local/bin
 
 RUN useradd -m -u 1000 -U -s /bin/sh -d /subsocial subsocial && \
